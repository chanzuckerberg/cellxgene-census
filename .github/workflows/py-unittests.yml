name: Python cellxgene_census package unit tests

on:
  pull_request:
    paths-ignore:
      - "api/r/**"
  push:
    branches: [main]

jobs:
  unit_tests_python_api:
    runs-on: ubuntu-latest

    strategy:
      matrix:
        os: [ubuntu-latest, macos-latest]
        python-version: ["3.7", "3.8", "3.9", "3.10"]

    steps:
      - uses: actions/checkout@v3
      - name: Set up Python ${{ matrix.python-version }}
        uses: actions/setup-python@v4
        with:
          python-version: ${{ matrix.python-version }}
      - name: Install dependencies
        run: |
          python -m pip install -U pip setuptools wheel
          pip install -r ./api/python/cellxgene_census/scripts/requirements-dev.txt
          pip install -e ./api/python/cellxgene_census/
      - name: Test with pytest (API)
        run: |
<<<<<<< HEAD
          PYTHONPATH=. coverage run --parallel-mode -m pytest -v -rP --durations=20 ./api/python/cell_census/tests/
=======
          PYTHONPATH=. coverage run --parallel-mode -m pytest --durations=20 ./api/python/cellxgene_census/tests/
>>>>>>> 59ccf5ca
      - uses: actions/upload-artifact@v3
        with:
          name: coverage
          path: ./.coverage*
          retention-days: 3

  unit_tests_builder:
    runs-on: ubuntu-latest

    strategy:
      matrix:
        os: [ubuntu-latest]
        python-version: ["3.10"]

    steps:
      - uses: actions/checkout@v3
      - name: Set up Python ${{ matrix.python-version }}
        uses: actions/setup-python@v4
        with:
          python-version: ${{ matrix.python-version }}
      - name: Install dependencies
        run: |
          python -m pip install -U pip setuptools wheel
          pip install -e ./tools/cell_census_builder/
          pip install -r ./tools/scripts/requirements-dev.txt
      - name: Test with pytest (builder)
        run: |
          PYTHONPATH=. coverage run --parallel-mode -m pytest -v -rP ./tools/cell_census_builder/tests/
      - uses: actions/upload-artifact@v3
        with:
          name: coverage
          path: ./.coverage*
          retention-days: 3

  submit-codecoverage:
    needs:
      - unit_tests_builder
      - unit_tests_python_api
    runs-on: ubuntu-20.04
    steps:
      - uses: actions/checkout@v2
        with:
          fetch-depth: 0
      - uses: actions/download-artifact@v3
        with:
          name: coverage
          path: .
      - uses: actions/setup-python@v4
        with:
          python-version: '3.10'
      - name: install requirements
        run: |
          pip install coverage
      - name: coverage report
        run: |
          coverage combine
          coverage xml
      - name: Upload coverage to Codecov
        uses: codecov/codecov-action@v3
        with:
          token: ${{ secrets.CODECOV_TOKEN }}
          env_vars: OS,PYTHON
          files: ./coverage.xml
          flags: unittests
          name: codecov-umbrella<|MERGE_RESOLUTION|>--- conflicted
+++ resolved
@@ -29,11 +29,7 @@
           pip install -e ./api/python/cellxgene_census/
       - name: Test with pytest (API)
         run: |
-<<<<<<< HEAD
-          PYTHONPATH=. coverage run --parallel-mode -m pytest -v -rP --durations=20 ./api/python/cell_census/tests/
-=======
-          PYTHONPATH=. coverage run --parallel-mode -m pytest --durations=20 ./api/python/cellxgene_census/tests/
->>>>>>> 59ccf5ca
+          PYTHONPATH=. coverage run --parallel-mode -m pytest -v -rP --durations=20 ./api/python/cellxgene_census/tests/
       - uses: actions/upload-artifact@v3
         with:
           name: coverage
