--- conflicted
+++ resolved
@@ -20,13 +20,8 @@
     strategy:
       fail-fast: false  # Don't stop the workflow if one of the jobs fails
       matrix:
-<<<<<<< HEAD
-        os: [sc-dev-64g-runner, macos-latest]
+        os: [x64-xl-privileged, macos-latest]
         python-version: ["3.10", "3.11", "3.12", "3.13"]
-=======
-        os: [x64-xl-privileged, macos-latest]
-        python-version: ["3.10", "3.11", "3.12"]
->>>>>>> aef45062
         exclude:
           - os: macos-latest
             python-version: "3.12"
