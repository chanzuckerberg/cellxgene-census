name: Python cellxgene_census package unit tests

on:
  pull_request:
    paths-ignore:
      - "api/r/**"
  push:
    branches: [main]

# If a new commit is pushed, cancel the jobs from previous commits.
concurrency:
  group: ${{ github.workflow }}-${{ github.event.pull_request.number || github.ref }}
  cancel-in-progress: true

env:
  CELLXGENE_CENSUS_USERAGENT: "CZI-test"

jobs:
  unit_tests_python_api:
    strategy:
      fail-fast: false  # Don't stop the workflow if one of the jobs fails
      matrix:
<<<<<<< HEAD
        os: [single-cell-8c64g-runner, macos-latest]
        python-version: ["3.10", "3.11"]
=======
        os: [sc-dev-64g-runner, macos-latest]
        python-version: ["3.8", "3.9", "3.10", "3.11"]
>>>>>>> 60c12f6b
        exclude:
          - os: macos-latest
            python-version: "3.10"

    runs-on: ${{matrix.os}}

    steps:
      - uses: actions/checkout@v4
      - name: Set up Python ${{ matrix.python-version }}
        uses: actions/setup-python@v5
        with:
          python-version: ${{ matrix.python-version }}
          cache: "pip"
          cache-dependency-path: |
            api/**/pyproject.toml
            api/**/requirements*.txt
      - name: Install dependencies (including experimental)
        run: |
          python -m pip install -U pip setuptools wheel
          pip install --use-pep517 accumulation-tree # Geneformer dependency needs --use-pep517 for Cython
          GIT_CLONE_PROTECTION_ACTIVE=false pip install -r ./api/python/cellxgene_census/scripts/requirements-dev.txt
          pip install -e './api/python/cellxgene_census/[experimental]'
      - name: Report Dependency Versions
        run: pip list
      - name: Test with pytest (API, main tests)
        run: |
          PYTHONPATH=. coverage run --parallel-mode -m pytest -v -rP --durations=20 ./api/python/cellxgene_census/tests/
      - name: Test with pytest (API, experimental)
        run: |
          PYTHONPATH=. coverage run --parallel-mode -m pytest -v -rP --durations=20 --experimental ./api/python/cellxgene_census/tests/experimental
      - uses: actions/upload-artifact@v4
        with:
          name: coverage-api-${{ matrix.os }}-${{ matrix.python-version }}
          path: ./.coverage*
          retention-days: 3

  unit_tests_builder:
    strategy:
      matrix:
        os: [sc-dev-64g-runner]
        python-version: ["3.11"]

    runs-on: ${{matrix.os}}

    steps:
      - uses: actions/checkout@v4
      - name: Set up Python ${{ matrix.python-version }}
        uses: actions/setup-python@v5
        with:
          python-version: ${{ matrix.python-version }}
          cache: "pip"
          cache-dependency-path: |
            tools/**/pyproject.toml
            tools/**/requirements*.txt
      - name: Install dependencies
        run: |
          python -m pip install -U pip setuptools wheel
          pip install -e ./tools/cellxgene_census_builder/
          pip install -r ./tools/scripts/requirements-dev.txt
      - name: Test with pytest (builder)
        run: |
          # Run with and without Numba JIT. This gives a more accurate representation of code coverage
          PYTHONPATH=. coverage run --parallel-mode -m pytest -v -s -rP ./tools/cellxgene_census_builder/tests/
          PYTHONPATH=. NUMBA_DISABLE_JIT=1 coverage run --parallel-mode -m pytest -v -s -rP ./tools/cellxgene_census_builder/tests/
      - uses: actions/upload-artifact@v4
        with:
          name: coverage-builder-${{ matrix.os }}-${{ matrix.python-version }}
          path: ./.coverage*
          retention-days: 3

  submit-codecoverage:
    needs:
      - unit_tests_builder
      - unit_tests_python_api
    runs-on: [self-hosted, Linux, X64]
    steps:
      - uses: actions/checkout@v4
        with:
          fetch-depth: 0
      - uses: actions/download-artifact@v4
        with:
          pattern: coverage-*
          merge-multiple: true
          path: .
      - uses: actions/setup-python@v5
        with:
          python-version: "3.10"
          cache: "pip"
      - name: install requirements
        run: |
          pip install coverage
      - name: coverage report
        run: |
          coverage combine
          coverage xml
      - name: Upload coverage to Codecov
        uses: codecov/codecov-action@v3
        with:
          token: ${{ secrets.CODECOV_TOKEN }}
          env_vars: OS,PYTHON
          files: ./coverage.xml
          flags: unittests
          name: codecov-umbrella<|MERGE_RESOLUTION|>--- conflicted
+++ resolved
@@ -20,13 +20,8 @@
     strategy:
       fail-fast: false  # Don't stop the workflow if one of the jobs fails
       matrix:
-<<<<<<< HEAD
-        os: [single-cell-8c64g-runner, macos-latest]
-        python-version: ["3.10", "3.11"]
-=======
         os: [sc-dev-64g-runner, macos-latest]
-        python-version: ["3.8", "3.9", "3.10", "3.11"]
->>>>>>> 60c12f6b
+        python-version: ["3.10", "3.11", "3.12"]
         exclude:
           - os: macos-latest
             python-version: "3.10"
