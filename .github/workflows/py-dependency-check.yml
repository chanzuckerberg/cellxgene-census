--- conflicted
+++ resolved
@@ -24,13 +24,8 @@
     strategy:
       fail-fast: false  # don't fail-fast, as errors are often specific to a single cell in the matrix
       matrix:
-<<<<<<< HEAD
-        os: [sc-dev-64g-runner, macos-latest]
+        os: [x64, macos-latest]
         python-version: ["3.10", "3.11", "3.12", "3.13"]
-=======
-        os: [x64, macos-latest]
-        python-version: ["3.10", "3.11", "3.12"]
->>>>>>> aef45062
         exclude:
           - os: macos-latest
             python-version: "3.12"
