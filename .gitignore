# Byte-compiled / optimized / DLL files
__pycache__/
*.py[cod]
*$py.class

# C extensions
*.so

# Distribution / packaging
.Python
build/
develop-eggs/
dist/
downloads/
eggs/
.eggs/
lib/
lib64/
parts/
sdist/
var/
wheels/
pip-wheel-metadata/
share/python-wheels/
*.egg-info/
.installed.cfg
*.egg
MANIFEST

# PyInstaller
#  Usually these files are written by a python script from a template
#  before PyInstaller builds the exe, so as to inject date/other infos into it.
*.manifest
*.spec

# Installer logs
pip-log.txt
pip-delete-this-directory.txt

# Unit test / coverage reports
htmlcov/
.tox/
.nox/
.coverage
.coverage.*
.cache
nosetests.xml
coverage.xml
*.cover
*.py,cover
.hypothesis/
.pytest_cache/

# Translations
*.mo
*.pot

# Django stuff:
*.log
local_settings.py
db.sqlite3
db.sqlite3-journal

# Flask stuff:
instance/
.webassets-cache

# Scrapy stuff:
.scrapy

# Sphinx documentation
docs/_build/

# PyBuilder
target/

# Jupyter Notebook
.ipynb_checkpoints

# IPython
profile_default/
ipython_config.py

# pyenv
.python-version

# pipenv
#   According to pypa/pipenv#598, it is recommended to include Pipfile.lock in version control.
#   However, in case of collaboration, if having platform-specific dependencies or dependencies
#   having no cross-platform support, pipenv may install dependencies that don't work, or not
#   install all needed dependencies.
#Pipfile.lock

# PEP 582; used by e.g. github.com/David-OConnor/pyflow
__pypackages__/

# Celery stuff
celerybeat-schedule
celerybeat.pid

# SageMath parsed files
*.sage.py

# Environments
.env
.venv
env/
venv/
ENV/
env.bak/
venv.bak/

# Spyder project settings
.spyderproject
.spyproject

# Rope project settings
.ropeproject

# mkdocs documentation
/site

# mypy
.mypy_cache/
.dmypy.json
dmypy.json

# Pyre type checker
.pyre/

# common user tmp directories
tmp
temp

# ruff
.ruff_cache
<<<<<<< HEAD
.Rproj.user
=======
.Rproj.user
.Rhistory
>>>>>>> a117247e
<|MERGE_RESOLUTION|>--- conflicted
+++ resolved
@@ -134,9 +134,5 @@
 
 # ruff
 .ruff_cache
-<<<<<<< HEAD
-.Rproj.user
-=======
 .Rproj.user
 .Rhistory
->>>>>>> a117247e
