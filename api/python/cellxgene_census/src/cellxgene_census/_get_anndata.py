--- conflicted
+++ resolved
@@ -7,13 +7,9 @@
 Methods to retrieve slices of the census as AnnData objects.
 """
 
-<<<<<<< HEAD
 from __future__ import annotations
 
-from typing import Sequence
-=======
-from typing import Literal, Optional, Sequence
->>>>>>> af7a9083
+from typing import Literal, Sequence
 
 import anndata
 import pandas as pd
@@ -160,9 +156,9 @@
     axis: Literal["obs", "var"],
     organism: str,
     *,
-    value_filter: Optional[str] = None,
-    coords: Optional[SparseDFCoord] = slice(None),
-    column_names: Optional[Sequence[str]] = None,
+    value_filter: str | None = None,
+    coords: SparseDFCoord | None = slice(None),
+    column_names: Sequence[str] | None = None,
 ) -> pd.DataFrame:
     exp = _get_experiment(census, organism)
     coords = (slice(None),) if coords is None else (coords,)
@@ -182,9 +178,9 @@
     census: soma.Collection,
     organism: str,
     *,
-    value_filter: Optional[str] = None,
-    coords: Optional[SparseDFCoord] = slice(None),
-    column_names: Optional[Sequence[str]] = None,
+    value_filter: str | None = None,
+    coords: SparseDFCoord | None = slice(None),
+    column_names: Sequence[str] | None = None,
 ) -> pd.DataFrame:
     """Get the observation metadata for a query on the census.
 
@@ -214,9 +210,9 @@
     census: soma.Collection,
     organism: str,
     *,
-    value_filter: Optional[str] = None,
-    coords: Optional[SparseDFCoord] = slice(None),
-    column_names: Optional[Sequence[str]] = None,
+    value_filter: str | None = None,
+    coords: SparseDFCoord | None = slice(None),
+    column_names: Sequence[str] | None = None,
 ) -> pd.DataFrame:
     """Get the variable metadata for a query on the census.
 
