import gc
import itertools
import logging
import os
import typing
from contextlib import contextmanager
from datetime import timedelta
from math import ceil
from time import time
from typing import Any, Dict, Iterator, List, Optional, Sequence, Tuple, Union

import numpy as np
import numpy.typing as npt
import pandas as pd
import psutil
<<<<<<< HEAD
import pyarrow as pa
=======
import scipy
>>>>>>> af88f3d3
import tiledbsoma as soma
import torch
import torchdata.datapipes.iter as pipes
from attr import define
from numpy.random import Generator
from pyarrow import Table
from scipy import sparse
from torch import Tensor
from torch import distributed as dist
from torch.utils.data import DataLoader
from torch.utils.data.dataset import Dataset

from ... import get_default_soma_context
from ..util._eager_iter import _EagerIterator
from .encoders import Encoder, LabelEncoder

pytorch_logger = logging.getLogger("cellxgene_census.experimental.pytorch")

# TODO: Rename to reflect the correct order of the Tensors within the tuple: (X, obs)
ObsAndXDatum = Tuple[Tensor, Tensor]
"""Return type of ``ExperimentDataPipe`` that pairs a Tensor of ``obs`` row(s) with a Tensor of ``X`` matrix row(s).
The Tensors are rank 1 if ``batch_size`` is 1, otherwise the Tensors are rank 2."""


# "Chunk" of X data, returned by each `Method` above
ChunkX = Union[npt.NDArray[np.number[Any]], sparse.csr_matrix]


@define
class _SOMAChunk:
    """Return type of ``_ObsAndXSOMAIterator`` that pairs a chunk of ``obs`` rows with the respective rows from the ``X``
    matrix.

    Lifecycle:
        experimental
    """

    obs: pd.DataFrame
    X: ChunkX
    stats: "Stats"

    def __len__(self) -> int:
        return len(self.obs)


Encoders = Dict[str, Encoder]
"""A dictionary of ``Encoder``s keyed by the ``obs`` column name."""


@define
class Stats:
    """Statistics about the data retrieved by ``ExperimentDataPipe`` via SOMA API. This is useful for assessing the read
    throughput of SOMA data.

    Lifecycle:
        experimental
    """

    n_obs: int = 0
    """The total number of obs rows retrieved"""

    nnz: int = 0
    """The total number of values retrieved"""

    elapsed: float = 0
    """The total elapsed time in seconds for retrieving all batches"""

    n_soma_chunks: int = 0
    """The number of chunks retrieved"""

    def __str__(self) -> str:
        return f"{self.n_soma_chunks=}, {self.n_obs=}, {self.nnz=}, " f"elapsed={timedelta(seconds=self.elapsed)}"

    def __add__(self, other: "Stats") -> "Stats":
        self.n_obs += other.n_obs
        self.nnz += other.nnz
        self.elapsed += other.elapsed
        self.n_soma_chunks += other.n_soma_chunks
        return self


@contextmanager
def _open_experiment(
    uri: str,
    aws_region: Optional[str] = None,
) -> soma.Experiment:
    """Internal method for opening a SOMA ``Experiment`` as a context manager."""
    context = get_default_soma_context().replace(tiledb_config={"vfs.s3.region": aws_region} if aws_region else {})

    with soma.Experiment.open(uri, context=context) as exp:
        yield exp


def _tables_to_np(
    tables: Iterator[Tuple[Table, Any]], shape: Tuple[int, int]
) -> typing.Generator[Tuple[npt.NDArray[Any], Any, int], None, None]:
    for tbl, indices in tables:
        row_indices, col_indices, data = (x.to_numpy() for x in tbl.columns)
        nnz = len(data)
        dense_matrix = np.zeros(shape, dtype=data.dtype)
        dense_matrix[row_indices, col_indices] = data
        yield dense_matrix, indices, nnz


class _ObsAndXSOMAIterator(Iterator[_SOMAChunk]):
    """Iterates the SOMA chunks of corresponding ``obs`` and ``X`` data. This is an internal class,
    not intended for public use.
    """

    X: soma.SparseNDArray
    """A handle to the full X data of the SOMA ``Experiment``"""

    obs_joinids_chunks_iter: Iterator[npt.NDArray[np.int64]]

    var_joinids: npt.NDArray[np.int64]
    """The ``var`` joinids to be retrieved from the SOMA ``Experiment``"""

    def __init__(
        self,
        obs: soma.DataFrame,
        X: soma.SparseNDArray,
        obs_column_names: Sequence[str],
        obs_joinids_chunked: List[npt.NDArray[np.int64]],
        var_joinids: npt.NDArray[np.int64],
        shuffle_chunk_count: Optional[int] = None,
        shuffle_rng: Optional[Generator] = None,
        return_sparse_X: bool = False,
    ):
        self.obs = obs
        self.X = X
        self.obs_column_names = obs_column_names
        if shuffle_chunk_count is not None:
            assert shuffle_rng is not None

            # At the start of this step, `obs_joinids_chunked` is a list of one dimensional
            # numpy arrays. Each numpy array corresponds to a chunk of contiguous rows in `obs`.
            # Critically, `obs_joinids_chunked` is randomly ordered where each chunk is
            # from a random section of `obs`.
            # We then take `shuffle_chunk_count` of these in order, concatenate them into
            # a larger numpy array and shuffle this larger numpy array.
            # The result is again a list of numpy arrays.
            self.obs_joinids_chunks_iter = (
                shuffle_rng.permutation(np.concatenate(grouped_chunks))
                for grouped_chunks in list_split(obs_joinids_chunked, shuffle_chunk_count)
            )
        else:
            self.obs_joinids_chunks_iter = iter(obs_joinids_chunked)
        self.var_joinids = var_joinids
        self.shuffle_chunk_count = shuffle_chunk_count
        self.return_sparse_X = return_sparse_X

    def __next__(self) -> _SOMAChunk:
        pytorch_logger.debug("Retrieving next SOMA chunk...")
        start_time = time()

        # If no more chunks to iterate through, raise StopIteration, as all iterators do when at end
        obs_joinids_chunk = next(self.obs_joinids_chunks_iter)

        if "soma_joinid" not in self.obs_column_names:
            cols = ["soma_joinid", *self.obs_column_names]
        else:
            cols = list(self.obs_column_names)

        obs_batch = (
            self.obs.read(
                coords=(obs_joinids_chunk,),
                column_names=cols,
            )
            .concat()
            .to_pandas()
            .set_index("soma_joinid")
        )
        assert obs_batch.shape[0] == obs_joinids_chunk.shape[0]

        # handle case of empty result (first batch has 0 rows)
        if len(obs_batch) == 0:
            raise StopIteration

        # reorder obs rows to match obs_joinids_chunk ordering, which may be shuffled
        obs_batch = obs_batch.reindex(obs_joinids_chunk, copy=False)

        # note: the `blockwise` call is employed for its ability to reindex the axes of the sparse matrix,
        # but the blockwise iteration feature is not used (block_size is set to retrieve the chunk as a single block)
        blockwise_iter = self.X.read(coords=(obs_joinids_chunk, self.var_joinids)).blockwise(
            axis=0, size=len(obs_joinids_chunk), eager=False
        )

        X_batch: ChunkX
        if not self.return_sparse_X:
            res = next(_tables_to_np(blockwise_iter.tables(), shape=(obs_batch.shape[0], len(self.var_joinids))))
            X_batch, nnz = res[0], res[2]
        else:
            X_batch = next(blockwise_iter.scipy(compress=True))[0]
            nnz = X_batch.nnz

        assert obs_batch.shape[0] == X_batch.shape[0]

        end_time = time()
        stats = Stats()
        stats.n_obs += X_batch.shape[0]
        stats.nnz += nnz
        stats.elapsed += end_time - start_time
        stats.n_soma_chunks += 1

        pytorch_logger.debug(f"Retrieved SOMA chunk: {stats}")
        return _SOMAChunk(obs=obs_batch, X=X_batch, stats=stats)


def list_split(arr_list: List[Any], sublist_len: int) -> List[List[Any]]:
    """Splits a python list into a list of sublists where each sublist is of size `sublist_len`.
    TODO: Replace with `itertools.batched` when Python 3.12 becomes the minimum supported version.
    """
    i = 0
    result = []
    while i < len(arr_list):
        if (i + sublist_len) >= len(arr_list):
            result.append(arr_list[i:])
        else:
            result.append(arr_list[i : i + sublist_len])

        i += sublist_len

    return result


def run_gc() -> Tuple[Tuple[Any, Any, Any], Tuple[Any, Any, Any], float]:  # noqa: D103
    proc = psutil.Process(os.getpid())

    pre_gc = proc.memory_full_info(), psutil.virtual_memory(), psutil.swap_memory()
    start = time()
    gc.collect()
    gc_elapsed = time() - start
    post_gc = proc.memory_full_info(), psutil.virtual_memory(), psutil.swap_memory()

    pytorch_logger.debug(f"gc:  pre={pre_gc}")
    pytorch_logger.debug(f"gc: post={post_gc}")

    return pre_gc, post_gc, gc_elapsed


class _ObsAndXIterator(Iterator[ObsAndXDatum]):
    """Iterates through a set of ``obs`` and corresponding ``X`` rows, where the rows to be returned are specified by
    the ``obs_tables_iter`` argument. For the specified ``obs` rows, the corresponding ``X`` data is loaded and
    joined together. It is returned from this iterator as 2-tuples of ``X`` and obs Tensors.

    Internally manages the retrieval of data in SOMA-sized chunks, fetching the next chunk of SOMA data as needed.
    Supports fetching the data in an eager manner, where the next SOMA chunk is fetched while the current chunk is
    being read. This is an internal class, not intended for public use.
    """

    soma_chunk_iter: Iterator[_SOMAChunk]
    """The iterator for SOMA chunks of paired obs and X data"""

    soma_chunk: Optional[_SOMAChunk]
    """The current SOMA chunk of obs and X data"""

    i: int = -1
    """Index into current obs ``SOMA`` chunk"""

    def __init__(
        self,
        obs: soma.DataFrame,
        X: soma.SparseNDArray,
        obs_column_names: Sequence[str],
        obs_joinids_chunked: List[npt.NDArray[np.int64]],
        var_joinids: npt.NDArray[np.int64],
        batch_size: int,
        encoders: List[Encoder],
        stats: Stats,
        return_sparse_X: bool,
        use_eager_fetch: bool,
        shuffle_chunk_count: Optional[int] = None,
        shuffle_rng: Optional[Generator] = None,
    ) -> None:
        self.soma_chunk_iter = _ObsAndXSOMAIterator(
            obs,
            X,
            obs_column_names,
            obs_joinids_chunked,
            var_joinids,
            shuffle_chunk_count,
            shuffle_rng,
<<<<<<< HEAD
            return_sparse_X=return_sparse_X,
=======
>>>>>>> af88f3d3
        )
        if use_eager_fetch:
            self.soma_chunk_iter = _EagerIterator(self.soma_chunk_iter)
        self.soma_chunk = None
        self.var_joinids = var_joinids
        self.batch_size = batch_size
        self.return_sparse_X = return_sparse_X
        self.encoders = encoders
        self.stats = stats
        self.gc_elapsed = 0.0
        self.max_process_mem_usage_bytes = 0
        self.X_dtype = X.schema[2].type.to_pandas_dtype()

    def __next__(self) -> ObsAndXDatum:
        """Read the next torch batch, possibly across multiple soma chunks."""
        obss: list[pd.DataFrame] = []
        Xs: list[ChunkX] = []
        n_obs = 0

        while n_obs < self.batch_size:
            try:
                obs_partial, X_partial = self._read_partial_torch_batch(self.batch_size - n_obs)
                n_obs += len(obs_partial)
                obss.append(obs_partial)
                Xs.append(X_partial)
            except StopIteration:
                break

        if len(Xs) == 0:  # If we ran out of data
            raise StopIteration
        else:
            if self.return_sparse_X:
                X = sparse.vstack(Xs)
            else:
                X = np.concatenate(Xs, axis=0)
            obs = pd.concat(obss, axis=0)

        obs_encoded = pd.DataFrame()

        # Add the soma_joinid to the original obs, in case that is requested by the encoders.
        obs["soma_joinid"] = obs.index

        for enc in self.encoders:
            obs_encoded[enc.name] = enc.transform(obs)

        # `to_numpy()` avoids copying the numpy array data
        obs_tensor = torch.from_numpy(obs_encoded.to_numpy())

        if not self.return_sparse_X:
            X_tensor = torch.from_numpy(X)
        else:
            coo = X.tocoo()

            X_tensor = torch.sparse_coo_tensor(
                # Note: The `np.array` seems unnecessary, but PyTorch warns bare array is "extremely slow"
                indices=torch.from_numpy(np.array([coo.row, coo.col])),
                values=coo.data,
                size=coo.shape,
            )

        if self.batch_size == 1:
            X_tensor = X_tensor[0]
            obs_tensor = obs_tensor[0]

        return X_tensor, obs_tensor

    def _read_partial_torch_batch(self, batch_size: int) -> Tuple[pd.DataFrame, ChunkX]:
        """Reads a torch-size batch of data from the current SOMA chunk, returning a torch-size batch whose size may
        contain fewer rows than the requested ``batch_size``. This can happen when the remaining rows in the current
        SOMA chunk are fewer than the requested ``batch_size``.
        """
        if self.soma_chunk is None or not (0 <= self.i < len(self.soma_chunk)):
            # GC memory from previous soma_chunk
            self.soma_chunk = None
            pre_gc, _, gc_elapsed = run_gc()
            self.max_process_mem_usage_bytes = max(self.max_process_mem_usage_bytes, pre_gc[0].uss)

            self.soma_chunk: _SOMAChunk = next(self.soma_chunk_iter)
            self.stats += self.soma_chunk.stats
            self.gc_elapsed += gc_elapsed
            self.i = 0

            pytorch_logger.debug(
                f"Retrieved SOMA chunk totals: {self.stats}, gc_elapsed={timedelta(seconds=self.gc_elapsed)}"
            )

        obs_batch = self.soma_chunk.obs
        X_chunk = self.soma_chunk.X

        safe_batch_size = min(batch_size, len(obs_batch) - self.i)
        slice_ = slice(self.i, self.i + safe_batch_size)
        assert slice_.stop <= obs_batch.shape[0]

        obs_rows = obs_batch.iloc[slice_]
        assert obs_rows.index.is_unique
        assert safe_batch_size == obs_rows.shape[0]

        X_batch = X_chunk[slice_]

        assert obs_rows.shape[0] == X_batch.shape[0]

        self.i += safe_batch_size

        return obs_rows, X_batch


class ExperimentDataPipe(pipes.IterDataPipe[Dataset[ObsAndXDatum]]):  # type: ignore
    r"""An :class:`torchdata.datapipes.iter.IterDataPipe` that reads ``obs`` and ``X`` data from a
    :class:`tiledbsoma.Experiment`, based upon the specified queries along the ``obs`` and ``var`` axes. Provides an
    iterator over these data when the object is passed to Python's built-in ``iter`` function.

    >>> for batch in iter(ExperimentDataPipe(...)):
            X_batch, y_batch = batch

    The ``batch_size`` parameter controls the number of rows of ``obs`` and ``X`` data that are returned in each
    iteration. If the ``batch_size`` is 1, then each Tensor will have rank 1:

    >>> (tensor([0., 0., 0., 0., 0., 1., 0., 0., 0.]),  # X data
         tensor([2415,    0,    0], dtype=torch.int64)) # obs data, encoded

    For larger ``batch_size`` values, the returned Tensors will have rank 2:

    >>> DataLoader(..., batch_size=3, ...):
        (tensor([[0., 0., 0., 0., 0., 1., 0., 0., 0.],     # X batch
                 [0., 0., 0., 0., 0., 0., 0., 0., 0.],
                 [0., 0., 0., 0., 0., 0., 0., 0., 0.]]),
         tensor([[2415,    0,    0],                       # obs batch
                 [2416,    0,    4],
                 [2417,    0,    3]], dtype=torch.int64))

    The ``return_sparse_X`` parameter controls whether the ``X`` data is returned as a dense or sparse
    :class:`torch.Tensor`. If the model supports use of sparse :class:`torch.Tensor`\ s, this will reduce memory usage.

    The ``obs_column_names`` parameter determines the data columns that are returned in the ``obs`` Tensor. The first
    element is always the ``soma_joinid`` of the ``obs`` :class:`pandas.DataFrame` (or, equivalently, the
    ``soma_dim_0`` of the ``X`` matrix). The remaining elements are the ``obs`` columns specified by
    ``obs_column_names``, and string-typed columns are encoded as integer values. If needed, these values can be decoded
    by obtaining the encoder for a given ``obs`` column name and calling its ``inverse_transform`` method:

    >>> exp_data_pipe.obs_encoders["<obs_attr_name>"].inverse_transform(encoded_values)

    Lifecycle:
        experimental
    """

    _initialized: bool

    _obs_joinids: Optional[npt.NDArray[np.int64]]

    _var_joinids: Optional[npt.NDArray[np.int64]]

    _encoders: List[Encoder]

    _stats: Stats

    _shuffle_rng: Optional[Generator]

    # TODO: Consider adding another convenience method wrapper to construct this object whose signature is more closely
    #  aligned with get_anndata() params (i.e. "exploded" AxisQuery params).
    def __init__(
        self,
        experiment: soma.Experiment,
        measurement_name: str = "RNA",
        X_name: str = "raw",
        obs_query: Optional[soma.AxisQuery] = None,
        var_query: Optional[soma.AxisQuery] = None,
        obs_column_names: Sequence[str] = (),
        batch_size: int = 1,
        shuffle: bool = True,
        seed: Optional[int] = None,
        return_sparse_X: bool = False,
        soma_chunk_size: Optional[int] = 64,
        use_eager_fetch: bool = True,
        encoders: Optional[List[Encoder]] = None,
        shuffle_chunk_count: Optional[int] = 2000,
    ) -> None:
        r"""Construct a new ``ExperimentDataPipe``.

        Args:
            experiment:
                The :class:`tiledbsoma.Experiment` from which to read data.
            measurement_name:
                The name of the :class:`tiledbsoma.Measurement` to read. Defaults to ``"RNA"``.
            X_name:
                The name of the X layer to read. Defaults to ``"raw"``.
            obs_query:
                The query used to filter along the ``obs`` axis. If not specified, all ``obs`` and ``X`` data will
                be returned, which can be very large.
            var_query:
                The query used to filter along the ``var`` axis. If not specified, all ``var`` columns (genes/features)
                will be returned.
            obs_column_names:
                The names of the ``obs`` columns to return. The ``soma_joinid`` index "column" does not need to be
                specified and will always be returned. If not specified, only the ``soma_joinid`` will be returned.
                If custom encoders are passed, this parameter must not be used, since the columns will be inferred
                automatically from the encoders.
            batch_size:
                The number of rows of ``obs`` and ``X`` data to return in each iteration. Defaults to ``1``. A value of
                ``1`` will result in :class:`torch.Tensor` of rank 1 being returns (a single row); larger values will
                result in :class:`torch.Tensor`\ s of rank 2 (multiple rows).
            shuffle:
                Whether to shuffle the ``obs`` and ``X`` data being returned. Defaults to ``True``.
                For performance reasons, shuffling is not performed globally across all rows, but rather in chunks.
                More specifically, we select ``shuffle_chunk_count`` non-contiguous chunks across all the observations
                in the query, concatenate the chunks and shuffle the associated observations.
                The randomness of the shuffling is therefore determined by the
                (``soma_chunk_size``, ``shuffle_chunk_count``) selection. The default values have been determined
                to yield a good trade-off between randomness and performance. Further tuning may be required for
                different type of models. Note that memory usage is correlated to the product
                ``soma_chunk_size * shuffle_chunk_count``.
            seed:
                The random seed used for shuffling. Defaults to ``None`` (no seed). This *must* be specified when using
                :class:`torch.nn.parallel.DistributedDataParallel` to ensure data partitions are disjoint across worker
                processes.
            return_sparse_X:
                Controls whether the ``X`` data is returned as a dense or sparse :class:`torch.Tensor`. As ``X`` data is
                very sparse, setting this to ``True`` will reduce memory usage, if the model supports use of sparse
                :class:`torch.Tensor`\ s. Defaults to ``False``, since sparse :class:`torch.Tensor`\ s are still
                experimental in PyTorch.
            soma_chunk_size:
                The number of ``obs``/``X`` rows to retrieve when reading data from SOMA. This impacts two aspects of
                this class's behavior: 1) The maximum memory utilization, with larger values providing
                better read performance, but also requiring more memory; 2) The granularity of the global shuffling
                step (see ``shuffle`` parameter for details). The default value of 64 works well in conjunction
                with the default ``shuffle_chunk_count`` value.
            use_eager_fetch:
                Fetch the next SOMA chunk of ``obs`` and ``X`` data immediately after a previously fetched SOMA chunk is made
                available for processing via the iterator. This allows network (or filesystem) requests to be made in
                parallel with client-side processing of the SOMA data, potentially improving overall performance at the
                cost of doubling memory utilization. Defaults to ``True``.
            shuffle_chunk_count:
                The number of contiguous blocks (chunks) of rows sampled to then concatenate and shuffle.
                Larger numbers correspond to more randomness per training batch.
                If ``shuffle == False``, this parameter is ignored. Defaults to ``2000``.
            encoders:
                Specify custom encoders to be used. If not specified, a LabelEncoder will be created and
                used for each column in ``obs_column_names``. If specified, only columns for which an encoder
                has been registered will be returned in the ``obs`` tensor. Each encoder needs to have a unique name.
                If this parameter is specified, the ``obs_column_names`` parameter must not be used,
                since the columns will be inferred automatically from the encoders.

        Lifecycle:
            experimental
        """
        self.exp_uri = experiment.uri
        self.aws_region = experiment.context.tiledb_ctx.config().get("vfs.s3.region")
        self.measurement_name = measurement_name
        self.layer_name = X_name
        self.obs_query = obs_query
        self.var_query = var_query
        self.obs_column_names = obs_column_names
        self.batch_size = batch_size
        self.return_sparse_X = return_sparse_X
        self.soma_chunk_size = soma_chunk_size
        self.use_eager_fetch = use_eager_fetch
        self._stats = Stats()
        self._encoders = encoders or []
        self._obs_joinids = None
        self._var_joinids = None
        self._shuffle_chunk_count = shuffle_chunk_count if shuffle else None
        self._shuffle_rng = np.random.default_rng(seed) if shuffle else None
        self._initialized = False
        self.max_process_mem_usage_bytes = 0

        if obs_column_names and encoders:
            raise ValueError(
                "Cannot specify both `obs_column_names` and `encoders`. If `encoders` are specified, columns will be inferred automatically."
            )

        if encoders:
            # Check if names are unique
            if len(encoders) != len({enc.name for enc in encoders}):
                raise ValueError("Encoders must have unique names")

            self.obs_column_names = list(dict.fromkeys(itertools.chain(*[enc.columns for enc in encoders])))

    def _init(self) -> None:
        if self._initialized:
            return

        pytorch_logger.debug("Initializing ExperimentDataPipe")

        with _open_experiment(self.exp_uri, self.aws_region) as exp:
            query = exp.axis_query(
                measurement_name=self.measurement_name,
                obs_query=self.obs_query,
                var_query=self.var_query,
            )

            # The to_numpy() call is a workaround for a possible bug in TileDB-SOMA:
            # https://github.com/single-cell-data/TileDB-SOMA/issues/1456
            self._obs_joinids = query.obs_joinids().to_numpy()
            self._var_joinids = query.var_joinids().to_numpy()

            self._encoders = self._build_obs_encoders(query)

        self._initialized = True

    @staticmethod
    def _subset_ids_to_partition(
        ids_chunked: List[npt.NDArray[np.int64]],
        partition_index: int,
        num_partitions: int,
    ) -> List[npt.NDArray[np.int64]]:
        """Returns a single partition of the obs_joinids_chunked (a 2D ndarray), based upon the current process's distributed rank and world
        size.
        """
        # subset to a single partition
        # typing does not reflect that is actually a List of 2D NDArrays
        partition_indices = np.array_split(range(len(ids_chunked)), num_partitions)
        partition = [ids_chunked[i] for i in partition_indices[partition_index]]

        if pytorch_logger.isEnabledFor(logging.DEBUG) and len(partition) > 0:
            pytorch_logger.debug(
                f"Process {os.getpid()} handling partition {partition_index + 1} of {num_partitions}, "
                f"partition_size={sum([len(chunk) for chunk in partition])}"
            )

        return partition

    @staticmethod
    def _compute_partitions(
        loader_partition: int,
        loader_partitions: int,
        dist_partition: int,
        num_dist_partitions: int,
    ) -> Tuple[int, int]:
        # NOTE: Can alternately use a `worker_init_fn` to split among workers split workload
        total_partitions = num_dist_partitions * loader_partitions
        partition = dist_partition * loader_partitions + loader_partition
        return partition, total_partitions

    def __iter__(self) -> Iterator[ObsAndXDatum]:
        self._init()
        assert self._obs_joinids is not None
        assert self._var_joinids is not None

        if self.soma_chunk_size is None:
            # set soma_chunk_size to utilize ~1 GiB of RAM per SOMA chunk; assumes 95% X data sparsity, 8 bytes for the
            # X value and 8 bytes for the sparse matrix indices, and a 100% working memory overhead (2x).
            X_row_memory_size = 0.05 * len(self._var_joinids) * 8 * 3 * 2
            self.soma_chunk_size = int((1 * 1024**3) / X_row_memory_size)
        pytorch_logger.debug(f"Using {self.soma_chunk_size=}")

        if (
            self.return_sparse_X
            and torch.utils.data.get_worker_info()
            and torch.utils.data.get_worker_info().num_workers > 0
        ):
            raise NotImplementedError(
                "torch does not work with sparse tensors in multi-processing mode "
                "(see https://github.com/pytorch/pytorch/issues/20248)"
            )

        # chunk the obs joinids into batches of size soma_chunk_size
        obs_joinids_chunked = self._chunk_ids(self._obs_joinids, self.soma_chunk_size)

        # globally shuffle the chunks, if requested
        if self._shuffle_rng:
            self._shuffle_rng.shuffle(obs_joinids_chunked)

        # subset to a single partition, as needed for distributed training and multi-processing datat loading
        worker_info = torch.utils.data.get_worker_info()
        partition, partitions = self._compute_partitions(
            loader_partition=worker_info.id if worker_info else 0,
            loader_partitions=worker_info.num_workers if worker_info else 1,
            dist_partition=dist.get_rank() if dist.is_initialized() else 0,
            num_dist_partitions=dist.get_world_size() if dist.is_initialized() else 1,
        )
        obs_joinids_chunked_partition: List[npt.NDArray[np.int64]] = self._subset_ids_to_partition(
            obs_joinids_chunked, partition, partitions
        )

        with _open_experiment(self.exp_uri, self.aws_region) as exp:
            obs_and_x_iter = _ObsAndXIterator(
                obs=exp.obs,
                X=exp.ms[self.measurement_name].X[self.layer_name],
                obs_column_names=self.obs_column_names,
                obs_joinids_chunked=obs_joinids_chunked_partition,
                var_joinids=self._var_joinids,
                batch_size=self.batch_size,
                encoders=self._encoders,
                stats=self._stats,
                return_sparse_X=self.return_sparse_X,
                use_eager_fetch=self.use_eager_fetch,
                shuffle_rng=self._shuffle_rng,
                shuffle_chunk_count=self._shuffle_chunk_count,
            )

            yield from obs_and_x_iter

            self.max_process_mem_usage_bytes = obs_and_x_iter.max_process_mem_usage_bytes
            pytorch_logger.debug(
                "max process memory usage=" f"{self.max_process_mem_usage_bytes / (1024 ** 3):.3f} GiB"
            )

    @staticmethod
    def _chunk_ids(ids: npt.NDArray[np.int64], chunk_size: int) -> List[npt.NDArray[np.int64]]:
        num_chunks = max(1, ceil(len(ids) / chunk_size))
        pytorch_logger.debug(f"Shuffling {len(ids)} obs joinids into {num_chunks} chunks of {chunk_size}")
        return np.array_split(ids, num_chunks)

    def __len__(self) -> int:
        self._init()
        assert self._obs_joinids is not None

        div, rem = divmod(len(self._obs_joinids), self.batch_size)
        return div + bool(rem)

    def __getitem__(self, index: int) -> ObsAndXDatum:
        raise NotImplementedError("IterDataPipe can only be iterated")

    def _build_obs_encoders(self, query: soma.ExperimentAxisQuery) -> List[Encoder]:
        pytorch_logger.debug("Initializing encoders")

        encoders = []

        if "soma_joinid" not in self.obs_column_names:
            cols = ["soma_joinid", *self.obs_column_names]
        else:
            cols = list(self.obs_column_names)

        obs = query.obs(column_names=cols).concat().to_pandas()

        if self._encoders:
            # Fit all the custom encoders with obs
            for enc in self._encoders:
                enc.fit(obs)
                encoders.append(enc)
        else:
            # Create one LabelEncoder for each column, and fit it with obs
            for col in self.obs_column_names:
                enc = LabelEncoder(col)
                enc.fit(obs)
                encoders.append(enc)

        return encoders

    # TODO: This does not work in multiprocessing mode, as child process's stats are not collected
    def stats(self) -> Stats:
        """Get data loading stats for this :class:`cellxgene_census.experimental.ml.pytorch.ExperimentDataPipe`.

        Returns:
            The :class:`cellxgene_census.experimental.ml.pytorch.Stats` object for this
            :class:`cellxgene_census.experimental.ml.pytorch.ExperimentDataPipe`.

        Lifecycle:
            experimental
        """
        return self._stats

    @property
    def shape(self) -> Tuple[int, int]:
        """Get the shape of the data that will be returned by this :class:`cellxgene_census.experimental.ml.pytorch.ExperimentDataPipe`.
        This is the number of obs (cell) and var (feature) counts in the returned data. If used in multiprocessing mode
        (i.e. :class:`torch.utils.data.DataLoader` instantiated with num_workers > 0), the obs (cell) count will reflect
        the size of the partition of the data assigned to the active process.

        Returns:
            A 2-tuple of ``int``s, for obs and var counts, respectively.

        Lifecycle:
            experimental
        """
        self._init()
        assert self._obs_joinids is not None
        assert self._var_joinids is not None

        return len(self._obs_joinids), len(self._var_joinids)

    @property
    def obs_encoders(self) -> Encoders:
        """Returns a dictionary of :class:`sklearn.preprocessing.LabelEncoder` objects, keyed on ``obs`` column names,
        which were used to encode the ``obs`` column values.

        These encoders can be used to decode the encoded values as follows:

        >>> exp_data_pipe.obs_encoders["<obs_attr_name>"].inverse_transform(encoded_values)

        Returns:
            A ``Dict[str, LabelEncoder]``, mapping column names to :class:`sklearn.preprocessing.LabelEncoder` objects.
        """
        self._init()
        assert self._encoders is not None

        return {enc.name: enc for enc in self._encoders}


# Note: must be a top-level function (and not a lambda), to play nice with multiprocessing pickling
def _collate_noop(x: Any) -> Any:
    return x


# TODO: Move into somacore.ExperimentAxisQuery
def experiment_dataloader(
    datapipe: pipes.IterDataPipe,
    num_workers: int = 0,
    **dataloader_kwargs: Any,
) -> DataLoader:
    """Factory method for :class:`torch.utils.data.DataLoader`. This method can be used to safely instantiate a
    :class:`torch.utils.data.DataLoader` that works with :class:`cellxgene_census.experimental.ml.pytorch.ExperimentDataPipe`,
    since some of the :class:`torch.utils.data.DataLoader` constructor parameters are not applicable when using a
    :class:`torchdata.datapipes.iter.IterDataPipe` (``shuffle``, ``batch_size``, ``sampler``, ``batch_sampler``,
    ``collate_fn``).

    Args:
        datapipe:
            An :class:`torchdata.datapipes.iter.IterDataPipe`, which can be an
            :class:`cellxgene_census.experimental.ml.pytorch.ExperimentDataPipe` or any other
            :class:`torchdata.datapipes.iter.IterDataPipe` that has been chained to the
            :class:`cellxgene_census.experimental.ml.pytorch.ExperimentDataPipe`.
        num_workers:
            Number of worker processes to use for data loading. If ``0``, data will be loaded in the main process.
        **dataloader_kwargs:
            Additional keyword arguments to pass to the :class:`torch.utils.data.DataLoader` constructor,
            except for ``shuffle``, ``batch_size``, ``sampler``, ``batch_sampler``, and ``collate_fn``, which are not
            supported when using :class:`cellxgene_census.experimental.ml.pytorch.ExperimentDataPipe`.

    Returns:
        A :class:`torch.utils.data.DataLoader`.

    Raises:
        ValueError: if any of the ``shuffle``, ``batch_size``, ``sampler``, ``batch_sampler``, or ``collate_fn`` params
            are passed as keyword arguments.

    Lifecycle:
        experimental
    """
    unsupported_dataloader_args = [
        "shuffle",
        "batch_size",
        "sampler",
        "batch_sampler",
        "collate_fn",
    ]
    if set(unsupported_dataloader_args).intersection(dataloader_kwargs.keys()):
        raise ValueError(f"The {','.join(unsupported_dataloader_args)} DataLoader params are not supported")

    if num_workers > 0:
        _init_multiprocessing()

    return DataLoader(
        datapipe,
        batch_size=None,  # batching is handled by our ExperimentDataPipe
        num_workers=num_workers,
        # avoid use of default collator, which adds an extra (3rd) dimension to the tensor batches
        collate_fn=_collate_noop,
        # shuffling is handled by our ExperimentDataPipe
        shuffle=False,
        **dataloader_kwargs,
    )


def _init_multiprocessing() -> None:
    """Ensures use of "spawn" for starting child processes with multiprocessing.

    Forked processes are known to be problematic:
      https://pytorch.org/docs/stable/notes/multiprocessing.html#avoiding-and-fighting-deadlocks
    Also, CUDA does not support forked child processes:
      https://pytorch.org/docs/stable/notes/multiprocessing.html#cuda-in-multiprocessing

    """
    torch.multiprocessing.set_start_method("fork", force=True)
    orig_start_method = torch.multiprocessing.get_start_method()
    if orig_start_method != "spawn":
        if orig_start_method:
            pytorch_logger.warning(
                "switching torch multiprocessing start method from "
                f'"{torch.multiprocessing.get_start_method()}" to "spawn"'
            )
        torch.multiprocessing.set_start_method("spawn", force=True)<|MERGE_RESOLUTION|>--- conflicted
+++ resolved
@@ -13,11 +13,6 @@
 import numpy.typing as npt
 import pandas as pd
 import psutil
-<<<<<<< HEAD
-import pyarrow as pa
-=======
-import scipy
->>>>>>> af88f3d3
 import tiledbsoma as soma
 import torch
 import torchdata.datapipes.iter as pipes
@@ -300,10 +295,7 @@
             var_joinids,
             shuffle_chunk_count,
             shuffle_rng,
-<<<<<<< HEAD
             return_sparse_X=return_sparse_X,
-=======
->>>>>>> af88f3d3
         )
         if use_eager_fetch:
             self.soma_chunk_iter = _EagerIterator(self.soma_chunk_iter)
