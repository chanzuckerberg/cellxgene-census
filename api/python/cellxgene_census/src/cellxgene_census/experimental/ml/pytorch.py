--- conflicted
+++ resolved
@@ -54,13 +54,8 @@
         return len(self.obs)
 
 
-<<<<<<< HEAD
-Encoders = dict[str, LabelEncoder]
-"""A dictionary of ``LabelEncoder``s keyed by the ``obs`` column name."""
-=======
-Encoders = Dict[str, Encoder]
+Encoders = dict[str, Encoder]
 """A dictionary of ``Encoder``s keyed by the ``obs`` column name."""
->>>>>>> af88f3d3
 
 
 @define
@@ -259,11 +254,7 @@
         obs_joinids_chunked: list[npt.NDArray[np.int64]],
         var_joinids: npt.NDArray[np.int64],
         batch_size: int,
-<<<<<<< HEAD
-        encoders: dict[str, LabelEncoder],
-=======
-        encoders: List[Encoder],
->>>>>>> af88f3d3
+        encoders: list[Encoder],
         stats: Stats,
         return_sparse_X: bool,
         use_eager_fetch: bool,
@@ -416,11 +407,7 @@
 
     _var_joinids: npt.NDArray[np.int64] | None
 
-<<<<<<< HEAD
-    _encoders: Encoders | None
-=======
-    _encoders: List[Encoder]
->>>>>>> af88f3d3
+    _encoders: list[Encoder]
 
     _stats: Stats
 
@@ -442,12 +429,8 @@
         return_sparse_X: bool = False,
         soma_chunk_size: int | None = 64,
         use_eager_fetch: bool = True,
-<<<<<<< HEAD
         shuffle_chunk_count: int | None = 2000,
-=======
-        encoders: Optional[List[Encoder]] = None,
-        shuffle_chunk_count: Optional[int] = 2000,
->>>>>>> af88f3d3
+        encoders: list[Encoder] | None = None,
     ) -> None:
         r"""Construct a new ``ExperimentDataPipe``.
 
@@ -683,7 +666,7 @@
     def __getitem__(self, index: int) -> ObsAndXDatum:
         raise NotImplementedError("IterDataPipe can only be iterated")
 
-    def _build_obs_encoders(self, query: soma.ExperimentAxisQuery) -> List[Encoder]:
+    def _build_obs_encoders(self, query: soma.ExperimentAxisQuery) -> list[Encoder]:
         pytorch_logger.debug("Initializing encoders")
 
         encoders = []
