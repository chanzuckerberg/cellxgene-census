--- conflicted
+++ resolved
@@ -2,20 +2,13 @@
 import itertools
 import logging
 import os
-<<<<<<< HEAD
+import typing
 from collections.abc import Iterator, Sequence
-=======
-import typing
->>>>>>> 60c12f6b
 from contextlib import contextmanager
 from datetime import timedelta
 from math import ceil
 from time import time
-<<<<<<< HEAD
-from typing import Any
-=======
-from typing import Any, Dict, Iterator, List, Optional, Sequence, Tuple, Union
->>>>>>> 60c12f6b
+from typing import Any, TypeAlias
 
 import numpy as np
 import numpy.typing as npt
@@ -46,7 +39,7 @@
 
 
 # "Chunk" of X data, returned by each `Method` above
-ChunkX = Union[npt.NDArray[Any], sparse.csr_matrix]
+ChunkX: TypeAlias = npt.NDArray[Any] | sparse.csr_matrix
 
 
 @define
@@ -115,8 +108,8 @@
 
 
 def _tables_to_np(
-    tables: Iterator[Tuple[Table, Any]], shape: Tuple[int, int]
-) -> typing.Generator[Tuple[npt.NDArray[Any], Any, int], None, None]:
+    tables: Iterator[tuple[Table, Any]], shape: tuple[int, int]
+) -> typing.Generator[tuple[npt.NDArray[Any], Any, int], None, None]:
     for tbl, indices in tables:
         row_indices, col_indices, data = (x.to_numpy() for x in tbl.columns)
         nnz = len(data)
@@ -145,14 +138,9 @@
         obs_column_names: Sequence[str],
         obs_joinids_chunked: list[npt.NDArray[np.int64]],
         var_joinids: npt.NDArray[np.int64],
-<<<<<<< HEAD
         shuffle_chunk_count: int | None = None,
         shuffle_rng: Generator | None = None,
-=======
-        shuffle_chunk_count: Optional[int] = None,
-        shuffle_rng: Optional[Generator] = None,
         return_sparse_X: bool = False,
->>>>>>> 60c12f6b
     ):
         self.obs = obs
         self.X = X
@@ -251,11 +239,7 @@
     return result
 
 
-<<<<<<< HEAD
-def run_gc() -> tuple[tuple[Any, Any, Any], tuple[Any, Any, Any]]:  # noqa: D103
-=======
-def run_gc() -> Tuple[Tuple[Any, Any, Any], Tuple[Any, Any, Any], float]:  # noqa: D103
->>>>>>> 60c12f6b
+def run_gc() -> tuple[tuple[Any, Any, Any], tuple[Any, Any, Any], float]:  # noqa: D103
     proc = psutil.Process(os.getpid())
 
     pre_gc = proc.memory_full_info(), psutil.virtual_memory(), psutil.swap_memory()
@@ -379,7 +363,7 @@
 
         return X_tensor, obs_tensor
 
-    def _read_partial_torch_batch(self, batch_size: int) -> Tuple[pd.DataFrame, ChunkX]:
+    def _read_partial_torch_batch(self, batch_size: int) -> tuple[pd.DataFrame, ChunkX]:
         """Reads a torch-size batch of data from the current SOMA chunk, returning a torch-size batch whose size may
         contain fewer rows than the requested ``batch_size``. This can happen when the remaining rows in the current
         SOMA chunk are fewer than the requested ``batch_size``.
