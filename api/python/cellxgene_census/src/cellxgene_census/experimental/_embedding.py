# Copyright (c) 2022, Chan Zuckerberg Initiative
#
# Licensed under the MIT License.

"""Methods to support simplifed access to community contributed embeddings."""

from __future__ import annotations

import json
import warnings
from typing import Any, Dict, cast

import numpy as np
import numpy.typing as npt
import pandas as pd
import pyarrow as pa
import requests
import tiledbsoma as soma

from cellxgene_census._util import _user_agent

from .._open import get_default_soma_context, open_soma
from .._release_directory import (
    CensusVersionDescription,
    CensusVersionName,
    get_census_version_description,
    get_census_version_directory,
)

CELL_CENSUS_EMBEDDINGS_MANIFEST_URL = "https://contrib.cellxgene.cziscience.com/contrib/cell-census/contributions.json"


def get_embedding_metadata(embedding_uri: str, context: soma.options.SOMATileDBContext | None = None) -> dict[str, Any]:
    """Read embedding metadata and return as a Python dict.

    Args:
        embedding_uri:
            The embedding URI.
        context:
            A custom :class:`tiledbsoma.SOMATileDBContext` which will be used to open the SOMA object. Optional,
            defaults to ``None``.

    Returns:
        A Python dictionary containing metadata describing the embedding.

    Examples:
        >>> get_experiment_metadata(uri)

    """
    # Allow the user to override context for exceptional cases (e.g. the aws region)
    context = context or get_default_soma_context()

    with soma.open(embedding_uri, context=context) as E:
        # read embedding metadata and decode the JSON-encoded string
        embedding_metadata = json.loads(E.metadata["CxG_embedding_info"])
        assert isinstance(embedding_metadata, dict)

    return cast(Dict[str, Any], embedding_metadata)


def _get_embedding(
    census: soma.Collection,
    census_directory: dict[CensusVersionName, CensusVersionDescription],
    census_version: str,
    embedding_uri: str,
    obs_soma_joinids: npt.NDArray[np.int64] | pa.Array,
    context: soma.options.SOMATileDBContext | None = None,
) -> npt.NDArray[np.float32]:
    """Private. Like get_embedding, but accepts a Census object and a Census directory."""
    if isinstance(obs_soma_joinids, (pa.Array, pa.ChunkedArray, pd.Series)):
        obs_soma_joinids = obs_soma_joinids.to_numpy()
    assert isinstance(obs_soma_joinids, np.ndarray)
    if obs_soma_joinids.dtype != np.int64:
        raise TypeError("obs_soma_joinids must be array of int64")

    # Allow the user to override context for exceptional cases (e.g. the aws region)
    context = context or get_default_soma_context()

    # Attempt to resolve census version aliases
    resolved_census_version = census_directory.get(census_version, None)

    with soma.open(embedding_uri, context=context) as E:
        embedding_metadata = json.loads(E.metadata["CxG_embedding_info"])

        if resolved_census_version is None:
            warnings.warn(
                "Unable to determine Census version - skipping validation of Census and embedding version.",
                stacklevel=1,
            )
        elif resolved_census_version != census_directory.get(embedding_metadata["census_version"], None):
            raise ValueError("Census and embedding mismatch - census_version not equal")

        with open_soma(census_version=census_version, context=context) as census:
            experiment_name = embedding_metadata["experiment_name"]
            if experiment_name not in census["census_data"]:
                raise ValueError("Census and embedding mismatch - experiment_name does not exist")
            measurement_name = embedding_metadata["measurement_name"]
            if measurement_name not in census["census_data"][experiment_name].ms:
                raise ValueError("Census and embedding mismatch - measurement_name does not exist")

        embedding_shape = (len(obs_soma_joinids), E.shape[1])
        embedding = np.full(embedding_shape, np.nan, dtype=np.float32, order="C")

        obs_indexer = soma.IntIndexer(obs_soma_joinids, context=E.context)
        for tbl in E.read(coords=(obs_soma_joinids,)).tables():
            obs_idx = obs_indexer.get_indexer(tbl.column("soma_dim_0").to_numpy())
            feat_idx = tbl.column("soma_dim_1").to_numpy()
            emb = tbl.column("soma_data")

            indices = obs_idx * E.shape[1] + feat_idx
            np.put(embedding.reshape(-1), indices, emb)

    return embedding


def get_embedding(
    census_version: str,
    embedding_uri: str,
    obs_soma_joinids: npt.NDArray[np.int64] | pa.Array,
    context: soma.options.SOMATileDBContext | None = None,
) -> npt.NDArray[np.float32]:
    """Read cell (obs) embeddings and return as a dense :class:`numpy.ndarray`. Any cells without
    an embedding will return NaN values.

    Args:
        census_version:
            The Census version tag, e.g., ``"2023-12-15"``. Used to verify that the contents of
            the embedding contain embedded cells from the same Census version.
        embedding_uri:
            The URI containing the embedding data.
        obs_soma_joinids:
            The slice of the embedding to fetch and return.
        context:
            A custom :class:`tiledbsoma.SOMATileDBContext` which will be used to open the SOMA object.
            Optional, defaults to ``None``.

    Returns:
        A :class:`numpy.ndarray` containing the embeddings. Embeddings are positionally
        indexed by the ``obs_soma_joinids``. In other words, the cell identified by
        ``obs_soma_joinids[i]`` corresponds to the ``ith`` position in the returned
        :class:`numpy.ndarray`.

    Raises:
        ValueError: if the Census and embedding are mismatched.

    Lifecycle:
        experimental

    Examples:
        >>> obs_somaids_to_fetch = np.array([10,11], dtype=np.int64)
        >>> emb = cellxgene_census.experimental.get_embedding('2023-12-15', embedding_uri, obs_somaids_to_fetch)
        >>> emb.shape
        (2, 200)
        >>> emb[:, 0:4]
        array([[ 0.02954102,  1.0390625 , -0.14550781, -0.40820312],
            [-0.00224304,  1.265625  ,  0.05883789, -0.7890625 ]],
            dtype=float32)

    """
    census_directory = get_census_version_directory()

    with open_soma(census_version=census_version, context=context) as census:
        return _get_embedding(
            census, census_directory, census_version, embedding_uri, obs_soma_joinids, context=context
        )


def get_embedding_metadata_by_name(
    embedding_name: str, organism: str, census_version: str, embedding_type: str | None = "obs_embedding"
) -> dict[str, Any]:
    """Return metadata for a specific embedding. If more embeddings match the query parameters,
    the most recent one will be returned.

    Args:
        embedding_name:
            The name of the embedding, e.g. "scvi".
        organism:
            The organism for which the embedding is associated.
        census_version:
            The Census version tag, e.g., ``"2023-12-15"``.
        embedding_type:
            Either "obs_embedding" or "var_embedding". Defaults to "obs_embedding".

    Returns:
        A dictionary containing metadata describing the embedding.

    Raises:
        ValueError: if no embeddings are found for the specified query parameters.

    """
<<<<<<< HEAD
    response = requests.get(CELL_CENSUS_EMBEDDINGS_MANIFEST_URL, headers={"User-Agent": _user_agent()})
=======
    census_version_description = get_census_version_description(census_version)
    resolved_census_version = census_version_description["release_build"]

    response = requests.get(CELL_CENSUS_EMBEDDINGS_MANIFEST_URL)
>>>>>>> 8385dda2
    response.raise_for_status()

    manifest = cast(Dict[str, Dict[str, Any]], response.json())
    embeddings = []
    for _, obj in manifest.items():
        if (
            obj["embedding_name"] == embedding_name
            and obj["experiment_name"] == organism
            and obj["data_type"] == embedding_type
            and obj["census_version"] == resolved_census_version
        ):
            embeddings.append(obj)

    if len(embeddings) == 0:
        raise ValueError(
            f"No embeddings found for {embedding_name}, {organism}, {resolved_census_version}, {embedding_type}"
        )

    return sorted(embeddings, key=lambda x: x["submission_date"])[-1]


def get_all_available_embeddings(census_version: str) -> list[dict[str, Any]]:
    """Return a dictionary of all available embeddings for a given Census version.

    Args:
        census_version:
            The Census version tag, e.g., ``"2023-12-15"``.

    Returns:
        A list of dictionaries, each containing metadata describing an available embedding.

    Examples:
        >>> get_all_available_embeddings('2023-12-15')
        [{
            'experiment_name': 'experiment_1',
            'measurement_name': 'RNA',
            'organism': "homo_sapiens",
            'census_version': '2023-12-15',
            'n_embeddings': 1000,
            'n_features': 200,
            'uri': 's3://bucket/embedding_1'
        }]

    """
<<<<<<< HEAD
    response = requests.get(CELL_CENSUS_EMBEDDINGS_MANIFEST_URL, headers={"User-Agent": _user_agent()})
=======
    # Validate census_version
    census_version_description = get_census_version_description(census_version)

    response = requests.get(CELL_CENSUS_EMBEDDINGS_MANIFEST_URL)
>>>>>>> 8385dda2
    response.raise_for_status()

    embeddings = []
    manifest = response.json()
    for _, obj in manifest.items():
        if obj["census_version"] == census_version_description["release_build"]:
            embeddings.append(obj)

    return embeddings


def get_all_census_versions_with_embedding(
    embedding_name: str, organism: str, embedding_type: str | None = "obs_embedding"
) -> list[str]:
    """Get a list of all census versions that contain a specific embedding.

    Args:
        embedding_name:
            The name of the embedding, e.g. "scvi".
        organism:
            The organism for which the embedding is associated.
        embedding_type:
            The type of embedding. Defaults to "obs_embedding".

    Returns:
        A list of census versions that contain the specified embedding.
    """
    response = requests.get(CELL_CENSUS_EMBEDDINGS_MANIFEST_URL, headers={"User-Agent": _user_agent()})
    response.raise_for_status()

    manifest = response.json()
    return sorted(
        {
            obj["census_version"]
            for obj in manifest.values()
            if obj["embedding_name"] == embedding_name
            and obj["experiment_name"] == organism
            and obj["data_type"] == embedding_type
        }
    )<|MERGE_RESOLUTION|>--- conflicted
+++ resolved
@@ -188,14 +188,10 @@
         ValueError: if no embeddings are found for the specified query parameters.
 
     """
-<<<<<<< HEAD
-    response = requests.get(CELL_CENSUS_EMBEDDINGS_MANIFEST_URL, headers={"User-Agent": _user_agent()})
-=======
     census_version_description = get_census_version_description(census_version)
     resolved_census_version = census_version_description["release_build"]
 
-    response = requests.get(CELL_CENSUS_EMBEDDINGS_MANIFEST_URL)
->>>>>>> 8385dda2
+    response = requests.get(CELL_CENSUS_EMBEDDINGS_MANIFEST_URL, headers={"User-Agent": _user_agent()})
     response.raise_for_status()
 
     manifest = cast(Dict[str, Dict[str, Any]], response.json())
@@ -240,14 +236,10 @@
         }]
 
     """
-<<<<<<< HEAD
-    response = requests.get(CELL_CENSUS_EMBEDDINGS_MANIFEST_URL, headers={"User-Agent": _user_agent()})
-=======
     # Validate census_version
     census_version_description = get_census_version_description(census_version)
 
-    response = requests.get(CELL_CENSUS_EMBEDDINGS_MANIFEST_URL)
->>>>>>> 8385dda2
+    response = requests.get(CELL_CENSUS_EMBEDDINGS_MANIFEST_URL, headers={"User-Agent": _user_agent()})
     response.raise_for_status()
 
     embeddings = []
