--- conflicted
+++ resolved
@@ -28,15 +28,11 @@
 
 DEFAULT_CENSUS_VERSION = "stable"
 
-<<<<<<< HEAD
-DEFAULT_TILEDB_CONFIGURATION: dict[str, Any] = {
-=======
 DEFAULT_S3FS_KWARGS = {
     "anon": True,
     "cache_regions": True,
 }
-DEFAULT_TILEDB_CONFIGURATION: Dict[str, Any] = {
->>>>>>> e35ed7e2
+DEFAULT_TILEDB_CONFIGURATION: dict[str, Any] = {
     # https://docs.tiledb.com/main/how-to/configuration#configuration-parameters
     "py.init_buffer_bytes": 1 * 1024**3,
     "soma.init_buffer_bytes": 1 * 1024**3,
