# Copyright (c) 2022-2023 Chan Zuckerberg Initiative
#
# Licensed under the MIT License.

"""Versioning of Census builds

Methods to retrieve information about versions of the publicly hosted Census object.
"""
<<<<<<< HEAD
from collections import OrderedDict
from typing import Dict, Optional, Union, cast
=======
from typing import Dict, Literal, Optional, Union, cast
>>>>>>> f9f5b555

import requests
from typing_extensions import TypedDict

"""
The following types describe the expected directory of Census builds, used
to bootstrap all data location requests.
"""
CensusVersionName = str  # census version name, e.g., "release-99", "2022-10-01-test", etc.
CensusLocator = TypedDict(
    "CensusLocator",
    {
        "uri": str,  # [deprecated: only used in census < 1.6.0] absolute resource URI.
        "relative_uri": str,  # resource URI (relative)
        "s3_region": Optional[str],  # [deprecated: only used in census < 1.6.0] if an S3 URI, has optional region
    },
)
CensusVersionDescription = TypedDict(
    "CensusVersionDescription",
    {
        "release_date": Optional[str],  # date of release, optional
        "release_build": str,  # date of build
        "soma": CensusLocator,  # SOMA objects locator
        "h5ads": CensusLocator,  # source H5ADs locator
        "alias": Optional[str],  # the alias of this entry
    },
)
CensusDirectory = Dict[CensusVersionName, Union[CensusVersionName, CensusVersionDescription]]

"""
A provider identifies a storage medium for the Census, which can either be a cloud provider or a local file.
A value of "unknown" can be specified if the provider isn't specified - the API will try to determine
the correct configuration based on the URI.
"""
Provider = Literal["S3", "file", "unknown"]

"""
A mirror identifies a location that can host the census artifacts. A dict of available mirrors exists
in the mirrors.json file, and looks like this:

{
    "default": "default-mirror",
    "default-mirror": {
        "provider": "S3",
        "base_uri": "s3://a-public-bucket/",
        "region": "us-west-2"
    }
}

"""
CensusMirrorName = str  # name of the mirror
CensusMirror = TypedDict(
    "CensusMirror",
    {
        "provider": Provider,  # provider of the mirror.
        "base_uri": str,  # base URI for the mirror location, e.g. s3://cellxgene-data-public/
        "region": Optional[str],  # region of the bucket or resource
    },
)

CensusMirrors = Dict[CensusMirrorName, Union[CensusMirrorName, CensusMirror]]

"""
A `ResolvedCensusLocator` represent an absolute location of a Census resource, including the provider info.
It is obtained by resolving a relative location against a specified mirror.
"""
ResolvedCensusLocator = TypedDict(
    "ResolvedCensusLocator",
    {
        "uri": str,  # resource URI (absolute)
        "region": Optional[str],  # if an S3 URI, has optional region
        "provider": str,  # Provider
    },
)


# URL for the default top-level directory of all public data
CELL_CENSUS_RELEASE_DIRECTORY_URL = "https://census.cellxgene.cziscience.com/cellxgene-census/v1/release.json"
CELL_CENSUS_MIRRORS_DIRECTORY_URL = "https://census.cellxgene.cziscience.com/cellxgene-census/v1/mirrors.json"


def get_census_version_description(census_version: str) -> CensusVersionDescription:
    """Get release description for given Census version, from the Census release directory.

    Args:
        census_version:
            The census version name.

    Returns:
        ``CensusVersionDescription`` - a dictionary containing a description of the release.

    Raises:
        ValueError: if unknown census_version value.

    Lifecycle:
        maturing

    See Also:
        :func:`get_census_version_directory`: returns the entire directory as a dict.

    Examples:
        >>> cellxgene_census.get_census_version_description("latest")
        {'release_date': None,
        'release_build': '2022-12-01',
        'soma': {'uri': 's3://cellxgene-data-public/cell-census/2022-12-01/soma/',
        's3_region': 'us-west-2'},
        'h5ads': {'uri': 's3://cellxgene-data-public/cell-census/2022-12-01/h5ads/',
        's3_region': 'us-west-2'}}
    """
    census_directory = get_census_version_directory()
    description = census_directory.get(census_version, None)
    if description is None:
        raise ValueError(f"Unable to locate Census version: {census_version}.")
    return description


def get_census_version_directory() -> OrderedDict[CensusVersionName, CensusVersionDescription]:
    """
    Get the directory of Census releases currently available.

    Returns:
        A dictionary that contains release names and their corresponding release description.

    Lifecycle:
        maturing

    See Also:
        :func:`get_census_version_description`: get description by census_version.

    Examples:
        >>> cellxgene_census.get_census_version_directory()
        {'latest': {'release_date': None,
        'release_build': '2022-12-01',
        'soma': {'uri': 's3://cellxgene-data-public/cell-census/2022-12-01/soma/',
        's3_region': 'us-west-2'},
        'h5ads': {'uri': 's3://cellxgene-data-public/cell-census/2022-12-01/h5ads/',
        's3_region': 'us-west-2'}},
        '2022-12-01': {'release_date': None,
        'release_build': '2022-12-01',
        'soma': {'uri': 's3://cellxgene-data-public/cell-census/2022-12-01/soma/',
        's3_region': 'us-west-2'},
        'h5ads': {'uri': 's3://cellxgene-data-public/cell-census/2022-12-01/h5ads/',
        's3_region': 'us-west-2'}},
        '2022-11-29': {'release_date': None,
        'release_build': '2022-11-29',
        'soma': {'uri': 's3://cellxgene-data-public/cell-census/2022-11-29/soma/',
        's3_region': 'us-west-2'},
        'h5ads': {'uri': 's3://cellxgene-data-public/cell-census/2022-11-29/h5ads/',
        's3_region': 'us-west-2'}}}
    """
    response = requests.get(CELL_CENSUS_RELEASE_DIRECTORY_URL)
    response.raise_for_status()

    directory: CensusDirectory = cast(CensusDirectory, response.json())

    # Resolve all aliases for easier use
    for census_version in list(directory.keys()):
        # Strings are aliases for other census_version
        points_at = directory[census_version]
        alias = census_version if isinstance(points_at, str) else None
        while isinstance(points_at, str):
            # resolve aliases
            if points_at not in directory:
                # oops, dangling pointer -- drop original census_version
                directory.pop(census_version)
                break

            points_at = directory[points_at]

        if isinstance(points_at, dict):
            directory[census_version] = points_at.copy()
            cast(CensusVersionDescription, directory[census_version])["alias"] = alias

    # Cast is safe, as we have removed all aliases
<<<<<<< HEAD
    unordered_directory = cast(Dict[CensusVersionName, CensusVersionDescription], directory)

    # Sort by aliases and release date, descending

    aliases = [(k, v) for k, v in unordered_directory.items() if v.get("alias") is not None]
    releases = [(k, v) for k, v in unordered_directory.items() if v.get("alias") is None]
    ordered_directory = OrderedDict()
    for k, v in aliases + sorted(releases, key=lambda k: k[0], reverse=True):
        ordered_directory[k] = v

    return ordered_directory
=======
    return cast(Dict[CensusVersionName, CensusVersionDescription], directory)


def get_census_mirror_directory() -> Dict[CensusMirrorName, CensusMirror]:
    """
    Get the directory of Census mirrors currently available.

    Returns:
        A dictionary that contains mirror names and their corresponding info,
        like the provider and the region.

    Lifecycle:
        maturing
    """
    mirrors = _get_census_mirrors()
    del mirrors["default"]
    return cast(Dict[CensusMirrorName, CensusMirror], mirrors)


def _get_census_mirrors() -> CensusMirrors:
    response = requests.get(CELL_CENSUS_MIRRORS_DIRECTORY_URL)
    response.raise_for_status()
    return cast(CensusMirrors, response.json())
>>>>>>> f9f5b555
<|MERGE_RESOLUTION|>--- conflicted
+++ resolved
@@ -6,12 +6,8 @@
 
 Methods to retrieve information about versions of the publicly hosted Census object.
 """
-<<<<<<< HEAD
 from collections import OrderedDict
-from typing import Dict, Optional, Union, cast
-=======
 from typing import Dict, Literal, Optional, Union, cast
->>>>>>> f9f5b555
 
 import requests
 from typing_extensions import TypedDict
@@ -186,7 +182,6 @@
             cast(CensusVersionDescription, directory[census_version])["alias"] = alias
 
     # Cast is safe, as we have removed all aliases
-<<<<<<< HEAD
     unordered_directory = cast(Dict[CensusVersionName, CensusVersionDescription], directory)
 
     # Sort by aliases and release date, descending
@@ -198,8 +193,6 @@
         ordered_directory[k] = v
 
     return ordered_directory
-=======
-    return cast(Dict[CensusVersionName, CensusVersionDescription], directory)
 
 
 def get_census_mirror_directory() -> Dict[CensusMirrorName, CensusMirror]:
@@ -221,5 +214,4 @@
 def _get_census_mirrors() -> CensusMirrors:
     response = requests.get(CELL_CENSUS_MIRRORS_DIRECTORY_URL)
     response.raise_for_status()
-    return cast(CensusMirrors, response.json())
->>>>>>> f9f5b555
+    return cast(CensusMirrors, response.json())