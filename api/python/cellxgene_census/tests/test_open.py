--- conflicted
+++ resolved
@@ -192,8 +192,6 @@
 
 
 @pytest.mark.live_corpus
-<<<<<<< HEAD
-=======
 def test_opening_census_without_anon_access_fails_with_bogus_creds() -> None:
     os.environ["AWS_ACCESS_KEY_ID"] = "fake_id"
     os.environ["AWS_SECRET_ACCESS_KEY"] = "fake_key"
@@ -202,7 +200,6 @@
         cellxgene_census.open_soma(census_version="latest", context=soma.SOMATileDBContext())
 
 
->>>>>>> 98724db3
 def test_can_open_with_anonymous_access() -> None:
     """
     With anonymous access, `open_soma` must be able to access the census even with bogus credentials
