--- conflicted
+++ resolved
@@ -440,15 +440,9 @@
     os.environ["AWS_ACCESS_KEY_ID"] = "fake_id"
     os.environ["AWS_SECRET_ACCESS_KEY"] = "fake_key"
     # Passing an empty context
-    # TODO: Re-enable matching
     with pytest.raises(
-<<<<<<< HEAD
         soma.DoesNotExistError,
-        # match=r"The AWS Access Key Id you provided does not exist in our records",
-=======
-        (tiledb.TileDBError, soma.DoesNotExistError),
         match=r"does not exist",
->>>>>>> dc4eb1f4
     ):
         cellxgene_census.open_soma(census_version="latest", context=soma.SOMATileDBContext())
 
