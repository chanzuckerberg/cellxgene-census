from typing import Any, Dict, List, Literal

import numpy as np
import pandas as pd
import pytest
import tiledbsoma as soma

import cellxgene_census


@pytest.fixture(scope="session")
def census() -> soma.Collection:
    return cellxgene_census.open_soma(census_version="latest")


@pytest.fixture(scope="session")
def lts_census() -> soma.Collection:
    return cellxgene_census.open_soma(census_version="stable")


@pytest.mark.live_corpus
def test_get_anndata_value_filter(census: soma.Collection) -> None:
<<<<<<< HEAD
    with census:
        ad = cellxgene_census.get_anndata(
            census,
            organism="Mus musculus",
            obs_value_filter="tissue_general == 'vasculature'",
            var_value_filter="feature_name in ['Gm53058', '0610010K14Rik']",
            obs_column_names=[
=======
    ad = cellxgene_census.get_anndata(
        census,
        organism="Mus musculus",
        obs_value_filter="tissue_general == 'vasculature'",
        var_value_filter="feature_name in ['Gm53058', '0610010K14Rik']",
        column_names={
            "obs": [
>>>>>>> 9db48ddf
                "soma_joinid",
                "cell_type",
                "tissue",
                "tissue_general",
                "assay",
            ],
<<<<<<< HEAD
            var_column_names=["soma_joinid", "feature_id", "feature_name", "feature_length"],
        )
=======
            "var": ["soma_joinid", "feature_id", "feature_name", "feature_length"],
        },
    )
>>>>>>> 9db48ddf

    assert ad is not None
    assert ad.n_vars == 2
    assert ad.n_obs > 0
    assert (ad.obs.tissue_general == "vasculature").all()
    assert set(ad.var.feature_name) == {"Gm53058", "0610010K14Rik"}


@pytest.mark.live_corpus
def test_get_anndata_coords(census: soma.Collection) -> None:
    ad = cellxgene_census.get_anndata(
        census,
        organism="Mus musculus",
        obs_coords=slice(1000),
        var_coords=slice(2000),
    )

    assert ad is not None
    assert ad.n_vars == 2001
    assert ad.n_obs == 1001


@pytest.mark.live_corpus
def test_get_anndata_allows_missing_obs_or_var_filter(census: soma.Collection) -> None:
    # This test is slightly sensitive to the live data, in that it assumes the
    # existance of certain cell tissue labels and gene feature ids.
    mouse = census["census_data"]["mus_musculus"]

    adata = cellxgene_census.get_anndata(census, organism="Mus musculus", obs_value_filter="tissue == 'aorta'")
    assert adata.n_obs == len(mouse.obs.read(value_filter="tissue == 'aorta'", column_names=["soma_joinid"]).concat())
    assert adata.n_vars == len(mouse.ms["RNA"].var.read(column_names=["soma_joinid"]).concat())

    adata = cellxgene_census.get_anndata(
        census,
        organism="Mus musculus",
        obs_coords=slice(10000),
        var_value_filter="feature_id == 'ENSMUSG00000069581'",
    )
    assert adata.n_obs == 10001
    assert adata.n_vars == 1


@pytest.mark.live_corpus
@pytest.mark.parametrize("layer", ["raw", "normalized"])
def test_get_anndata_x_layer(census: soma.Collection, layer: str) -> None:
    ad = cellxgene_census.get_anndata(
        census,
        organism="Homo sapiens",
        X_name=layer,
        obs_coords=slice(100),
        var_coords=slice(200),
    )

    assert ad.X.shape == (101, 201)
    assert len(ad.layers) == 0


@pytest.mark.live_corpus
@pytest.mark.parametrize("layers", [["raw", "normalized"], ["normalized", "raw"]])
def test_get_anndata_two_layers(census: soma.Collection, layers: List[str]) -> None:
    ad_primary_layer_in_X = cellxgene_census.get_anndata(
        census,
        organism="Homo sapiens",
        X_name=layers[0],
        obs_coords=slice(100),
        var_coords=slice(200),
    )

    ad_secondary_layer_in_X = cellxgene_census.get_anndata(
        census,
        organism="Homo sapiens",
        X_name=layers[1],
        obs_coords=slice(100),
        var_coords=slice(200),
    )

    ad_multiple_layers = cellxgene_census.get_anndata(
        census,
        organism="Homo sapiens",
        X_name=layers[0],
        X_layers=[layers[1]],
        obs_coords=slice(100),
        var_coords=slice(200),
    )

    assert layers[1] in ad_multiple_layers.layers
    assert ad_multiple_layers.X.shape == (101, 201)
    assert ad_multiple_layers.layers[layers[1]].shape == (101, 201)

    # Assert that matrices of multilayer anndata are equal to one-layer-at-time anndatas
    assert np.array_equal(ad_multiple_layers.X.data, ad_primary_layer_in_X.X.data)
    assert np.array_equal(ad_multiple_layers.layers[layers[1]].data, ad_secondary_layer_in_X.X.data)


@pytest.mark.live_corpus
def test_get_anndata_wrong_layer_names(census: soma.Collection) -> None:
    with pytest.raises(ValueError) as raise_info:
        cellxgene_census.get_anndata(
            census,
            organism="Homo sapiens",
            X_name="this_layer_name_is_bad",
            obs_coords=slice(100),
            var_coords=slice(200),
        )

        assert raise_info.value.args[0] == "Unknown X layer name"

    with pytest.raises(ValueError) as raise_info:
        cellxgene_census.get_anndata(
            census,
            organism="Homo sapiens",
            X_name="raw",
            X_layers=["this_layer_name_is_bad"],
            obs_coords=slice(100),
            var_coords=slice(200),
        )

        assert raise_info.value.args[0] == "Unknown X layer name"


@pytest.mark.live_corpus
@pytest.mark.parametrize("obsm_layer", ["scvi", "geneformer"])
def test_get_anndata_obsm_one_layer(lts_census: soma.Collection, obsm_layer: str) -> None:
    # NOTE: this test will break after next LTS release (>2023-12-15), since scvi and geneformer
    # won't be distributed as part of `obsm_layers` anymore. Delete this test when it happens.
    ad = cellxgene_census.get_anndata(
        lts_census,
        organism="Homo sapiens",
        X_name="raw",
        obs_coords=slice(100),
        var_coords=slice(200),
        obsm_layers=[obsm_layer],
    )

    assert len(ad.obsm.keys()) == 1
    assert obsm_layer in ad.obsm.keys()
    assert ad.obsm[obsm_layer].shape[0] == 101


@pytest.mark.live_corpus
@pytest.mark.parametrize("obsm_layers", [["scvi", "geneformer"]])
def test_get_anndata_obsm_two_layers(lts_census: soma.Collection, obsm_layers: List[str]) -> None:
    # NOTE: this test will break after next LTS release (>2023-12-15), since scvi and geneformer
    # won't be distributed as part of `obsm_layers` anymore. Delete this test when it happens.
    ad = cellxgene_census.get_anndata(
        lts_census,
        organism="Homo sapiens",
        X_name="raw",
        obs_coords=slice(100),
        var_coords=slice(200),
        obsm_layers=obsm_layers,
    )

    assert len(ad.obsm.keys()) == 2
    for obsm_layer in obsm_layers:
        assert obsm_layer in ad.obsm.keys()
        assert ad.obsm[obsm_layer].shape[0] == 101


@pytest.mark.live_corpus
@pytest.mark.parametrize("obs_embeddings", [["scvi", "geneformer", "uce"]])
def test_get_anndata_obs_embeddings(lts_census: soma.Collection, obs_embeddings: List[str]) -> None:
    # NOTE: when the next LTS gets released (>2023-12-15), embeddings may or may not be available,
    # so this test could require adjustments.
    ad = cellxgene_census.get_anndata(
        lts_census,
        organism="Homo sapiens",
        X_name="raw",
        obs_coords=slice(100),
        var_coords=slice(200),
        obs_embeddings=obs_embeddings,
    )

    assert len(ad.obsm.keys()) == 3
    assert len(ad.varm.keys()) == 0
    for obsm_layer in obs_embeddings:
        assert obsm_layer in ad.obsm.keys()
        assert ad.obsm[obsm_layer].shape[0] == 101


@pytest.mark.live_corpus
@pytest.mark.parametrize("var_embeddings", [["nmf"]])
def test_get_anndata_var_embeddings(lts_census: soma.Collection, var_embeddings: List[str]) -> None:
    # NOTE: when the next LTS gets released (>2023-12-15), embeddings may or may not be available,
    # so this test could require adjustments.

    ad = cellxgene_census.get_anndata(
        lts_census,
        organism="Homo sapiens",
        X_name="raw",
        obs_coords=slice(100),
        var_coords=slice(200),
        var_embeddings=var_embeddings,
    )

    assert len(ad.obsm.keys()) == 0
    assert len(ad.varm.keys()) == 1
    for varm_layers in var_embeddings:
        assert varm_layers in ad.varm.keys()
        assert ad.varm[varm_layers].shape[0] == 201


@pytest.mark.live_corpus
def test_get_anndata_obsm_layers_and_add_obs_embedding_fails(lts_census: soma.Collection) -> None:
    """Fails if both `obsm_layers` and `obs_embeddings` are specified."""
    with pytest.raises(ValueError):
        cellxgene_census.get_anndata(
            lts_census,
            organism="Homo sapiens",
            X_name="raw",
            obs_coords=slice(100),
            var_coords=slice(200),
            obsm_layers=["scvi"],
            obs_embeddings=["scvi"],
        )


@pytest.mark.live_corpus
def test_deprecated_column_api(census: soma.Collection) -> None:
    """Testing for previous `column_names` argument.

    See: https://github.com/chanzuckerberg/cellxgene-census/issues/1035
    """
    ad_curr = cellxgene_census.get_anndata(
        census,
        organism="Mus musculus",
        obs_value_filter="tissue_general == 'vasculature'",
        var_value_filter="feature_name in ['Gm53058', '0610010K14Rik']",
        obs_column_names=[
            "soma_joinid",
            "cell_type",
            "tissue",
            "tissue_general",
            "assay",
        ],
        var_column_names=["soma_joinid", "feature_id", "feature_name", "feature_length"],
    )
    with pytest.warns(FutureWarning):
        ad_prev = cellxgene_census.get_anndata(
            census,
            organism="Mus musculus",
            obs_value_filter="tissue_general == 'vasculature'",
            var_value_filter="feature_name in ['Gm53058', '0610010K14Rik']",
            column_names={
                "obs": [
                    "soma_joinid",
                    "cell_type",
                    "tissue",
                    "tissue_general",
                    "assay",
                ],
                "var": ["soma_joinid", "feature_id", "feature_name", "feature_length"],
            },
        )
    with pytest.raises(
        ValueError, match=r"Both the deprecated 'column_names' argument and it's replacements were used."
    ):
        cellxgene_census.get_anndata(
            census,
            organism="Mus musculus",
            obs_value_filter="tissue_general == 'vasculature'",
            var_value_filter="feature_name in ['Gm53058', '0610010K14Rik']",
            obs_column_names=[
                "soma_joinid",
                "cell_type",
            ],
            column_names={
                "obs": [
                    "soma_joinid",
                    "cell_type",
                ],
            },
        )
    pd.testing.assert_frame_equal(ad_curr.obs, ad_prev.obs)
    pd.testing.assert_frame_equal(ad_curr.var, ad_prev.var)


def _map_to_get_anndata_args(query: Dict[str, Any], axis: Literal["obs", "var"]) -> Dict[str, Any]:
    """Helper to map arguments of get_obs/ get_var to get_anndata."""
    result = {}
    if "coords" in query:
        result[f"{axis}_coords"] = query["coords"]
    if "value_filter" in query:
        result[f"{axis}_value_filter"] = query["value_filter"]
    if "column_names" in query:
        result["column_names"] = {axis: query["column_names"]}
    return result


@pytest.mark.live_corpus
@pytest.mark.parametrize(
    "query",
    [
        pytest.param(
            {
                "coords": slice(100),
                "column_names": [
                    "soma_joinid",
                    "cell_type",
                    "tissue",
                    "tissue_general",
                    "assay",
                ],
            },
            id="coords+column-names",
        ),
        pytest.param({"coords": slice(100, 300)}, id="coords"),
        pytest.param({"value_filter": "tissue_general == 'vasculature'"}, id="value_filter"),
    ],
)
def test_get_obs(lts_census: soma.Collection, query: Dict[str, Any]) -> None:
    adata_obs = cellxgene_census.get_anndata(
        lts_census, organism="Mus musculus", **_map_to_get_anndata_args(query, "obs")
    ).obs
    only_obs = cellxgene_census.get_obs(lts_census, "Mus musculus", **query)
    # account for a difference:
    only_obs.index = only_obs.index.astype(str)

    pd.testing.assert_frame_equal(adata_obs, only_obs)


@pytest.mark.live_corpus
@pytest.mark.parametrize(
    "query",
    [
        pytest.param(
            {
                "coords": slice(100),
                "column_names": ["soma_joinid", "feature_id", "feature_name", "feature_length"],
            },
            id="coords+column-names",
        ),
        pytest.param({"coords": slice(100, 300)}, id="coords"),
        pytest.param({"value_filter": "feature_name in ['Gm53058', '0610010K14Rik']"}, id="value_filter"),
    ],
)
def test_get_var(lts_census: soma.Collection, query: Dict[str, Any]) -> None:
    adata_var = cellxgene_census.get_anndata(
        lts_census, organism="Mus musculus", obs_coords=slice(0), **_map_to_get_anndata_args(query, "var")
    ).var
    only_var = cellxgene_census.get_var(lts_census, "Mus musculus", **query)
    # AnnData instantiation converts the index to string, so we match that behaviour for comparisons sake
    only_var.index = only_var.index.astype(str)

    pd.testing.assert_frame_equal(adata_var, only_var)<|MERGE_RESOLUTION|>--- conflicted
+++ resolved
@@ -20,37 +20,20 @@
 
 @pytest.mark.live_corpus
 def test_get_anndata_value_filter(census: soma.Collection) -> None:
-<<<<<<< HEAD
-    with census:
-        ad = cellxgene_census.get_anndata(
-            census,
-            organism="Mus musculus",
-            obs_value_filter="tissue_general == 'vasculature'",
-            var_value_filter="feature_name in ['Gm53058', '0610010K14Rik']",
-            obs_column_names=[
-=======
     ad = cellxgene_census.get_anndata(
         census,
         organism="Mus musculus",
         obs_value_filter="tissue_general == 'vasculature'",
         var_value_filter="feature_name in ['Gm53058', '0610010K14Rik']",
-        column_names={
-            "obs": [
->>>>>>> 9db48ddf
-                "soma_joinid",
-                "cell_type",
-                "tissue",
-                "tissue_general",
-                "assay",
-            ],
-<<<<<<< HEAD
-            var_column_names=["soma_joinid", "feature_id", "feature_name", "feature_length"],
-        )
-=======
-            "var": ["soma_joinid", "feature_id", "feature_name", "feature_length"],
-        },
-    )
->>>>>>> 9db48ddf
+        obs_column_names=[
+            "soma_joinid",
+            "cell_type",
+            "tissue",
+            "tissue_general",
+            "assay",
+        ],
+        var_column_names=["soma_joinid", "feature_id", "feature_name", "feature_length"],
+    )
 
     assert ad is not None
     assert ad.n_vars == 2
