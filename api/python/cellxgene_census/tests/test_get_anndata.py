from typing import Any, Literal

import numpy as np
import pandas as pd
import pytest
import tiledbsoma as soma

import cellxgene_census


@pytest.mark.live_corpus
def test_get_anndata_value_filter(census: soma.Collection) -> None:
    ad = cellxgene_census.get_anndata(
        census,
        organism="Mus musculus",
        obs_value_filter="tissue_general == 'vasculature'",
        var_value_filter="feature_name in ['Gm53058', '0610010K14Rik']",
        obs_column_names=[
            "soma_joinid",
            "cell_type",
            "tissue",
            "tissue_general",
            "assay",
        ],
        var_column_names=["soma_joinid", "feature_id", "feature_name", "feature_length"],
    )

    assert ad is not None
    assert ad.n_vars == 2
    assert ad.n_obs > 0
    assert (ad.obs.tissue_general == "vasculature").all()
    assert set(ad.var.feature_name) == {"Gm53058", "0610010K14Rik"}


@pytest.mark.live_corpus
def test_get_anndata_coords(census: soma.Collection) -> None:
    ad = cellxgene_census.get_anndata(
        census,
        organism="Mus musculus",
        obs_coords=slice(1000),
        var_coords=slice(2000),
    )

    assert ad is not None
    assert ad.n_vars == 2001
    assert ad.n_obs == 1001


@pytest.mark.live_corpus
def test_get_anndata_allows_missing_obs_or_var_filter(census: soma.Collection) -> None:
    # This test is slightly sensitive to the live data, in that it assumes the
    # existance of certain cell tissue labels and gene feature ids.
    mouse = census["census_data"]["mus_musculus"]

    adata = cellxgene_census.get_anndata(census, organism="Mus musculus", obs_value_filter="tissue == 'aorta'")
    assert adata.n_obs == len(mouse.obs.read(value_filter="tissue == 'aorta'", column_names=["soma_joinid"]).concat())
    assert adata.n_vars == len(mouse.ms["RNA"].var.read(column_names=["soma_joinid"]).concat())

    adata = cellxgene_census.get_anndata(
        census,
        organism="Mus musculus",
        obs_coords=slice(10000),
        var_value_filter="feature_id == 'ENSMUSG00000069581'",
    )
    assert adata.n_obs == 10001
    assert adata.n_vars == 1


@pytest.mark.live_corpus
@pytest.mark.parametrize("layer", ["raw", "normalized"])
def test_get_anndata_x_layer(census: soma.Collection, layer: str) -> None:
    ad = cellxgene_census.get_anndata(
        census,
        organism="Homo sapiens",
        X_name=layer,
        obs_coords=slice(100),
        var_coords=slice(200),
    )

    assert ad.X.shape == (101, 201)
    assert len(ad.layers) == 0


@pytest.mark.live_corpus
@pytest.mark.parametrize("layers", [["raw", "normalized"], ["normalized", "raw"]])
def test_get_anndata_two_layers(census: soma.Collection, layers: list[str]) -> None:
    ad_primary_layer_in_X = cellxgene_census.get_anndata(
        census,
        organism="Homo sapiens",
        X_name=layers[0],
        obs_coords=slice(100),
        var_coords=slice(200),
    )

    ad_secondary_layer_in_X = cellxgene_census.get_anndata(
        census,
        organism="Homo sapiens",
        X_name=layers[1],
        obs_coords=slice(100),
        var_coords=slice(200),
    )

    ad_multiple_layers = cellxgene_census.get_anndata(
        census,
        organism="Homo sapiens",
        X_name=layers[0],
        X_layers=[layers[1]],
        obs_coords=slice(100),
        var_coords=slice(200),
    )

    assert layers[1] in ad_multiple_layers.layers
    assert ad_multiple_layers.X.shape == (101, 201)
    assert ad_multiple_layers.layers[layers[1]].shape == (101, 201)

    # Assert that matrices of multilayer anndata are equal to one-layer-at-time anndatas
    assert np.array_equal(ad_multiple_layers.X.data, ad_primary_layer_in_X.X.data)
    assert np.array_equal(ad_multiple_layers.layers[layers[1]].data, ad_secondary_layer_in_X.X.data)


@pytest.mark.live_corpus
def test_get_anndata_wrong_layer_names(census: soma.Collection) -> None:
    with pytest.raises(ValueError) as raise_info:
        cellxgene_census.get_anndata(
            census,
            organism="Homo sapiens",
            X_name="this_layer_name_is_bad",
            obs_coords=slice(100),
            var_coords=slice(200),
        )

        assert raise_info.value.args[0] == "Unknown X layer name"

    with pytest.raises(ValueError) as raise_info:
        cellxgene_census.get_anndata(
            census,
            organism="Homo sapiens",
            X_name="raw",
            X_layers=["this_layer_name_is_bad"],
            obs_coords=slice(100),
            var_coords=slice(200),
        )

        assert raise_info.value.args[0] == "Unknown X layer name"


@pytest.mark.live_corpus
@pytest.mark.parametrize("obsm_layer", ["scvi", "geneformer"])
def test_get_anndata_obsm_one_layer(dec_lts_census: soma.Collection, obsm_layer: str) -> None:
    # NOTE: This test only works on the 2023-12-15 LTS Census, since in newer releases
    # the embeddings aren't distributed via the `obsm_layer` parameter.
    ad = cellxgene_census.get_anndata(
        dec_lts_census,
        organism="Homo sapiens",
        X_name="raw",
        obs_coords=slice(100),
        var_coords=slice(200),
        obsm_layers=[obsm_layer],
    )

    assert len(ad.obsm.keys()) == 1
    assert obsm_layer in ad.obsm.keys()
    assert ad.obsm[obsm_layer].shape[0] == 101


@pytest.mark.live_corpus
@pytest.mark.parametrize("obsm_layers", [["scvi", "geneformer"]])
<<<<<<< HEAD
def test_get_anndata_obsm_two_layers(lts_census: soma.Collection, obsm_layers: list[str]) -> None:
    # NOTE: this test will break after next LTS release (>2023-12-15), since scvi and geneformer
    # won't be distributed as part of `obsm_layers` anymore. Delete this test when it happens.
=======
def test_get_anndata_obsm_two_layers(dec_lts_census: soma.Collection, obsm_layers: List[str]) -> None:
    # NOTE: This test only works on the 2023-12-15 LTS Census, since in newer releases
    # the embeddings aren't distributed via the `obsm_layer` parameter.
>>>>>>> 60c12f6b
    ad = cellxgene_census.get_anndata(
        dec_lts_census,
        organism="Homo sapiens",
        X_name="raw",
        obs_coords=slice(100),
        var_coords=slice(200),
        obsm_layers=obsm_layers,
    )

    assert len(ad.obsm.keys()) == 2
    for obsm_layer in obsm_layers:
        assert obsm_layer in ad.obsm.keys()
        assert ad.obsm[obsm_layer].shape[0] == 101


@pytest.mark.live_corpus
<<<<<<< HEAD
@pytest.mark.parametrize("obs_embeddings", [["scvi", "geneformer", "uce"]])
def test_get_anndata_obs_embeddings(lts_census: soma.Collection, obs_embeddings: list[str]) -> None:
    # NOTE: when the next LTS gets released (>2023-12-15), embeddings may or may not be available,
    # so this test could require adjustments.
=======
@pytest.mark.parametrize("obs_embeddings", [["scvi", "scgpt"]])
def test_get_anndata_obs_embeddings(lts_census: soma.Collection, obs_embeddings: List[str]) -> None:
>>>>>>> 60c12f6b
    ad = cellxgene_census.get_anndata(
        lts_census,
        organism="Homo sapiens",
        X_name="raw",
        obs_coords=slice(100),
        var_coords=slice(200),
        obs_embeddings=obs_embeddings,
    )

    assert len(ad.obsm.keys()) == 2
    assert len(ad.varm.keys()) == 0
    for obsm_layer in obs_embeddings:
        assert obsm_layer in ad.obsm.keys()
        assert ad.obsm[obsm_layer].shape[0] == 101


@pytest.mark.live_corpus
@pytest.mark.parametrize("var_embeddings", [["nmf"]])
<<<<<<< HEAD
def test_get_anndata_var_embeddings(lts_census: soma.Collection, var_embeddings: list[str]) -> None:
    # NOTE: when the next LTS gets released (>2023-12-15), embeddings may or may not be available,
    # so this test could require adjustments.
=======
def test_get_anndata_var_embeddings(dec_lts_census: soma.Collection, var_embeddings: List[str]) -> None:
    # NOTE: this test only works on the 2023-12-15 LTS Census, since var embeddings
    # aren't available in the newer releases.
>>>>>>> 60c12f6b

    ad = cellxgene_census.get_anndata(
        dec_lts_census,
        organism="Homo sapiens",
        X_name="raw",
        obs_coords=slice(100),
        var_coords=slice(200),
        var_embeddings=var_embeddings,
    )

    assert len(ad.obsm.keys()) == 0
    assert len(ad.varm.keys()) == 1
    for varm_layers in var_embeddings:
        assert varm_layers in ad.varm.keys()
        assert ad.varm[varm_layers].shape[0] == 201


@pytest.mark.live_corpus
def test_get_anndata_obsm_layers_and_add_obs_embedding_fails(lts_census: soma.Collection) -> None:
    """Fails if both `obsm_layers` and `obs_embeddings` are specified."""
    with pytest.raises(ValueError):
        cellxgene_census.get_anndata(
            lts_census,
            organism="Homo sapiens",
            X_name="raw",
            obs_coords=slice(100),
            var_coords=slice(200),
            obsm_layers=["scvi"],
            obs_embeddings=["scvi"],
        )


@pytest.mark.live_corpus
def test_deprecated_column_api(census: soma.Collection) -> None:
    """Testing for previous `column_names` argument.

    See: https://github.com/chanzuckerberg/cellxgene-census/issues/1035
    """
    ad_curr = cellxgene_census.get_anndata(
        census,
        organism="Mus musculus",
        obs_value_filter="tissue_general == 'vasculature'",
        var_value_filter="feature_name in ['Gm53058', '0610010K14Rik']",
        obs_column_names=[
            "soma_joinid",
            "cell_type",
            "tissue",
            "tissue_general",
            "assay",
        ],
        var_column_names=["soma_joinid", "feature_id", "feature_name", "feature_length"],
    )
    with pytest.warns(FutureWarning):
        ad_prev = cellxgene_census.get_anndata(
            census,
            organism="Mus musculus",
            obs_value_filter="tissue_general == 'vasculature'",
            var_value_filter="feature_name in ['Gm53058', '0610010K14Rik']",
            column_names={
                "obs": [
                    "soma_joinid",
                    "cell_type",
                    "tissue",
                    "tissue_general",
                    "assay",
                ],
                "var": ["soma_joinid", "feature_id", "feature_name", "feature_length"],
            },
        )
    with pytest.raises(
        ValueError, match=r"Both the deprecated 'column_names' argument and its replacements were used."
    ):
        cellxgene_census.get_anndata(
            census,
            organism="Mus musculus",
            obs_value_filter="tissue_general == 'vasculature'",
            var_value_filter="feature_name in ['Gm53058', '0610010K14Rik']",
            obs_column_names=[
                "soma_joinid",
                "cell_type",
            ],
            column_names={
                "obs": [
                    "soma_joinid",
                    "cell_type",
                ],
            },
        )
    pd.testing.assert_frame_equal(ad_curr.obs, ad_prev.obs)
    pd.testing.assert_frame_equal(ad_curr.var, ad_prev.var)


def _map_to_get_anndata_args(query: dict[str, Any], axis: Literal["obs", "var"]) -> dict[str, Any]:
    """Helper to map arguments of get_obs/ get_var to get_anndata."""
    result = {}
    if "coords" in query:
        result[f"{axis}_coords"] = query["coords"]
    if "value_filter" in query:
        result[f"{axis}_value_filter"] = query["value_filter"]
    if "column_names" in query:
        result["column_names"] = {axis: query["column_names"]}
    return result


@pytest.mark.live_corpus
@pytest.mark.parametrize(
    "query",
    [
        pytest.param(
            {
                "coords": slice(100),
                "column_names": [
                    "soma_joinid",
                    "cell_type",
                    "tissue",
                    "tissue_general",
                    "assay",
                ],
            },
            id="coords+column-names",
        ),
        pytest.param({"coords": slice(100, 300)}, id="coords"),
        pytest.param({"value_filter": "tissue_general == 'vasculature'"}, id="value_filter"),
    ],
)
def test_get_obs(lts_census: soma.Collection, query: dict[str, Any]) -> None:
    adata_obs = cellxgene_census.get_anndata(
        lts_census, organism="Mus musculus", **_map_to_get_anndata_args(query, "obs")
    ).obs
    only_obs = cellxgene_census.get_obs(lts_census, "Mus musculus", **query)
    # account for a difference:
    only_obs.index = only_obs.index.astype(str)

    pd.testing.assert_frame_equal(adata_obs, only_obs)


@pytest.mark.live_corpus
@pytest.mark.parametrize(
    "query",
    [
        pytest.param(
            {
                "coords": slice(100),
                "column_names": ["soma_joinid", "feature_id", "feature_name", "feature_length"],
            },
            id="coords+column-names",
        ),
        pytest.param({"coords": slice(100, 300)}, id="coords"),
        pytest.param({"value_filter": "feature_name in ['Gm53058', '0610010K14Rik']"}, id="value_filter"),
    ],
)
def test_get_var(lts_census: soma.Collection, query: dict[str, Any]) -> None:
    adata_var = cellxgene_census.get_anndata(
        lts_census, organism="Mus musculus", obs_coords=slice(0), **_map_to_get_anndata_args(query, "var")
    ).var
    only_var = cellxgene_census.get_var(lts_census, "Mus musculus", **query)
    # AnnData instantiation converts the index to string, so we match that behaviour for comparisons sake
    only_var.index = only_var.index.astype(str)

    pd.testing.assert_frame_equal(adata_var, only_var)<|MERGE_RESOLUTION|>--- conflicted
+++ resolved
@@ -165,15 +165,9 @@
 
 @pytest.mark.live_corpus
 @pytest.mark.parametrize("obsm_layers", [["scvi", "geneformer"]])
-<<<<<<< HEAD
-def test_get_anndata_obsm_two_layers(lts_census: soma.Collection, obsm_layers: list[str]) -> None:
-    # NOTE: this test will break after next LTS release (>2023-12-15), since scvi and geneformer
-    # won't be distributed as part of `obsm_layers` anymore. Delete this test when it happens.
-=======
-def test_get_anndata_obsm_two_layers(dec_lts_census: soma.Collection, obsm_layers: List[str]) -> None:
+def test_get_anndata_obsm_two_layers(dec_lts_census: soma.Collection, obsm_layers: list[str]) -> None:
     # NOTE: This test only works on the 2023-12-15 LTS Census, since in newer releases
     # the embeddings aren't distributed via the `obsm_layer` parameter.
->>>>>>> 60c12f6b
     ad = cellxgene_census.get_anndata(
         dec_lts_census,
         organism="Homo sapiens",
@@ -190,15 +184,10 @@
 
 
 @pytest.mark.live_corpus
-<<<<<<< HEAD
-@pytest.mark.parametrize("obs_embeddings", [["scvi", "geneformer", "uce"]])
+@pytest.mark.parametrize("obs_embeddings", [["scvi", "geneformer"]])
 def test_get_anndata_obs_embeddings(lts_census: soma.Collection, obs_embeddings: list[str]) -> None:
     # NOTE: when the next LTS gets released (>2023-12-15), embeddings may or may not be available,
     # so this test could require adjustments.
-=======
-@pytest.mark.parametrize("obs_embeddings", [["scvi", "scgpt"]])
-def test_get_anndata_obs_embeddings(lts_census: soma.Collection, obs_embeddings: List[str]) -> None:
->>>>>>> 60c12f6b
     ad = cellxgene_census.get_anndata(
         lts_census,
         organism="Homo sapiens",
@@ -217,15 +206,9 @@
 
 @pytest.mark.live_corpus
 @pytest.mark.parametrize("var_embeddings", [["nmf"]])
-<<<<<<< HEAD
-def test_get_anndata_var_embeddings(lts_census: soma.Collection, var_embeddings: list[str]) -> None:
-    # NOTE: when the next LTS gets released (>2023-12-15), embeddings may or may not be available,
-    # so this test could require adjustments.
-=======
-def test_get_anndata_var_embeddings(dec_lts_census: soma.Collection, var_embeddings: List[str]) -> None:
+def test_get_anndata_var_embeddings(dec_lts_census: soma.Collection, var_embeddings: list[str]) -> None:
     # NOTE: this test only works on the 2023-12-15 LTS Census, since var embeddings
     # aren't available in the newer releases.
->>>>>>> 60c12f6b
 
     ad = cellxgene_census.get_anndata(
         dec_lts_census,
