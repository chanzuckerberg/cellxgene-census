--- conflicted
+++ resolved
@@ -265,15 +265,47 @@
             )
 
 
-<<<<<<< HEAD
 @pytest.mark.live_corpus
 def test_deprecated_column_api(census: soma.Collection) -> None:
     """Testing for previous `column_names` argument.
 
     See: https://github.com/chanzuckerberg/cellxgene-census/issues/1035
     """
-    with census:
-        ad_curr = cellxgene_census.get_anndata(
+    ad_curr = cellxgene_census.get_anndata(
+        census,
+        organism="Mus musculus",
+        obs_value_filter="tissue_general == 'vasculature'",
+        var_value_filter="feature_name in ['Gm53058', '0610010K14Rik']",
+        obs_column_names=[
+            "soma_joinid",
+            "cell_type",
+            "tissue",
+            "tissue_general",
+            "assay",
+        ],
+        var_column_names=["soma_joinid", "feature_id", "feature_name", "feature_length"],
+    )
+    with pytest.warns(FutureWarning):
+        ad_prev = cellxgene_census.get_anndata(
+            census,
+            organism="Mus musculus",
+            obs_value_filter="tissue_general == 'vasculature'",
+            var_value_filter="feature_name in ['Gm53058', '0610010K14Rik']",
+            column_names={
+                "obs": [
+                    "soma_joinid",
+                    "cell_type",
+                    "tissue",
+                    "tissue_general",
+                    "assay",
+                ],
+                "var": ["soma_joinid", "feature_id", "feature_name", "feature_length"],
+            },
+        )
+    with pytest.raises(
+        ValueError, match=r"Both the deprecated 'column_names' argument and it's replacements were used."
+    ):
+        cellxgene_census.get_anndata(
             census,
             organism="Mus musculus",
             obs_value_filter="tissue_general == 'vasculature'",
@@ -281,51 +313,18 @@
             obs_column_names=[
                 "soma_joinid",
                 "cell_type",
-                "tissue",
-                "tissue_general",
-                "assay",
             ],
-            var_column_names=["soma_joinid", "feature_id", "feature_name", "feature_length"],
-        )
-        with pytest.warns(FutureWarning):
-            ad_prev = cellxgene_census.get_anndata(
-                census,
-                organism="Mus musculus",
-                obs_value_filter="tissue_general == 'vasculature'",
-                var_value_filter="feature_name in ['Gm53058', '0610010K14Rik']",
-                column_names={
-                    "obs": [
-                        "soma_joinid",
-                        "cell_type",
-                        "tissue",
-                        "tissue_general",
-                        "assay",
-                    ],
-                    "var": ["soma_joinid", "feature_id", "feature_name", "feature_length"],
-                },
-            )
-        with pytest.raises(
-            ValueError, match=r"Both the deprecated 'column_names' argument and it's replacements were used."
-        ):
-            cellxgene_census.get_anndata(
-                census,
-                organism="Mus musculus",
-                obs_value_filter="tissue_general == 'vasculature'",
-                var_value_filter="feature_name in ['Gm53058', '0610010K14Rik']",
-                obs_column_names=[
+            column_names={
+                "obs": [
                     "soma_joinid",
                     "cell_type",
                 ],
-                column_names={
-                    "obs": [
-                        "soma_joinid",
-                        "cell_type",
-                    ],
-                },
-            )
+            },
+        )
     pd.testing.assert_frame_equal(ad_curr.obs, ad_prev.obs)
     pd.testing.assert_frame_equal(ad_curr.var, ad_prev.var)
-=======
+
+
 def _map_to_get_anndata_args(query: Dict[str, Any], axis: Literal["obs", "var"]) -> Dict[str, Any]:
     """Helper to map arguments of get_obs/ get_var to get_anndata."""
     result = {}
@@ -393,5 +392,4 @@
     # AnnData instantiation converts the index to string, so we match that behaviour for comparisons sake
     only_var.index = only_var.index.astype(str)
 
-    pd.testing.assert_frame_equal(adata_var, only_var)
->>>>>>> b819743e
+    pd.testing.assert_frame_equal(adata_var, only_var)