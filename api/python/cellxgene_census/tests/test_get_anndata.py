from typing import Any, Dict, List, Literal

import numpy as np
import pandas as pd
import pytest
import tiledbsoma as soma

import cellxgene_census


@pytest.fixture(scope="session")
def census() -> soma.Collection:
    return cellxgene_census.open_soma(census_version="latest")


<<<<<<< HEAD
@pytest.fixture(scope="session")
=======
@pytest.fixture(scope="function")
>>>>>>> 10db44f9
def lts_census() -> soma.Collection:
    return cellxgene_census.open_soma(census_version="stable")


@pytest.mark.live_corpus
def test_get_anndata_value_filter(census: soma.Collection) -> None:
    ad = cellxgene_census.get_anndata(
        census,
        organism="Mus musculus",
        obs_value_filter="tissue_general == 'vasculature'",
        var_value_filter="feature_name in ['Gm53058', '0610010K14Rik']",
        column_names={
            "obs": [
                "soma_joinid",
                "cell_type",
                "tissue",
                "tissue_general",
                "assay",
            ],
            "var": ["soma_joinid", "feature_id", "feature_name", "feature_length"],
        },
    )

    assert ad is not None
    assert ad.n_vars == 2
    assert ad.n_obs > 0
    assert (ad.obs.tissue_general == "vasculature").all()
    assert set(ad.var.feature_name) == {"Gm53058", "0610010K14Rik"}


@pytest.mark.live_corpus
def test_get_anndata_coords(census: soma.Collection) -> None:
    ad = cellxgene_census.get_anndata(
        census,
        organism="Mus musculus",
        obs_coords=slice(1000),
        var_coords=slice(2000),
    )

    assert ad is not None
    assert ad.n_vars == 2001
    assert ad.n_obs == 1001


@pytest.mark.live_corpus
def test_get_anndata_allows_missing_obs_or_var_filter(census: soma.Collection) -> None:
    # This test is slightly sensitive to the live data, in that it assumes the
    # existance of certain cell tissue labels and gene feature ids.
    mouse = census["census_data"]["mus_musculus"]

    adata = cellxgene_census.get_anndata(census, organism="Mus musculus", obs_value_filter="tissue == 'aorta'")
    assert adata.n_obs == len(mouse.obs.read(value_filter="tissue == 'aorta'", column_names=["soma_joinid"]).concat())
    assert adata.n_vars == len(mouse.ms["RNA"].var.read(column_names=["soma_joinid"]).concat())

    adata = cellxgene_census.get_anndata(
        census,
        organism="Mus musculus",
        obs_coords=slice(10000),
        var_value_filter="feature_id == 'ENSMUSG00000069581'",
    )
    assert adata.n_obs == 10001
    assert adata.n_vars == 1


@pytest.mark.live_corpus
@pytest.mark.parametrize("layer", ["raw", "normalized"])
def test_get_anndata_x_layer(census: soma.Collection, layer: str) -> None:
    ad = cellxgene_census.get_anndata(
        census,
        organism="Homo sapiens",
        X_name=layer,
        obs_coords=slice(100),
        var_coords=slice(200),
    )

    assert ad.X.shape == (101, 201)
    assert len(ad.layers) == 0


@pytest.mark.live_corpus
@pytest.mark.parametrize("layers", [["raw", "normalized"], ["normalized", "raw"]])
def test_get_anndata_two_layers(census: soma.Collection, layers: List[str]) -> None:
    ad_primary_layer_in_X = cellxgene_census.get_anndata(
        census,
        organism="Homo sapiens",
        X_name=layers[0],
        obs_coords=slice(100),
        var_coords=slice(200),
    )

    ad_secondary_layer_in_X = cellxgene_census.get_anndata(
        census,
        organism="Homo sapiens",
        X_name=layers[1],
        obs_coords=slice(100),
        var_coords=slice(200),
    )

    ad_multiple_layers = cellxgene_census.get_anndata(
        census,
        organism="Homo sapiens",
        X_name=layers[0],
        X_layers=[layers[1]],
        obs_coords=slice(100),
        var_coords=slice(200),
    )

    assert layers[1] in ad_multiple_layers.layers
    assert ad_multiple_layers.X.shape == (101, 201)
    assert ad_multiple_layers.layers[layers[1]].shape == (101, 201)

    # Assert that matrices of multilayer anndata are equal to one-layer-at-time anndatas
    assert np.array_equal(ad_multiple_layers.X.data, ad_primary_layer_in_X.X.data)
    assert np.array_equal(ad_multiple_layers.layers[layers[1]].data, ad_secondary_layer_in_X.X.data)


@pytest.mark.live_corpus
def test_get_anndata_wrong_layer_names(census: soma.Collection) -> None:
    with pytest.raises(ValueError) as raise_info:
        cellxgene_census.get_anndata(
            census,
            organism="Homo sapiens",
            X_name="this_layer_name_is_bad",
            obs_coords=slice(100),
            var_coords=slice(200),
        )

        assert raise_info.value.args[0] == "Unknown X layer name"

    with pytest.raises(ValueError) as raise_info:
        cellxgene_census.get_anndata(
            census,
            organism="Homo sapiens",
            X_name="raw",
            X_layers=["this_layer_name_is_bad"],
            obs_coords=slice(100),
            var_coords=slice(200),
        )

        assert raise_info.value.args[0] == "Unknown X layer name"


@pytest.mark.live_corpus
@pytest.mark.parametrize("obsm_layer", ["scvi", "geneformer"])
def test_get_anndata_obsm_one_layer(lts_census: soma.Collection, obsm_layer: str) -> None:
    # NOTE: this test will break after next LTS release (>2023-12-15), since scvi and geneformer
    # won't be distributed as part of `obsm_layers` anymore. Delete this test when it happens.
    ad = cellxgene_census.get_anndata(
        lts_census,
        organism="Homo sapiens",
        X_name="raw",
        obs_coords=slice(100),
        var_coords=slice(200),
        obsm_layers=[obsm_layer],
    )

    assert len(ad.obsm.keys()) == 1
    assert obsm_layer in ad.obsm.keys()
    assert ad.obsm[obsm_layer].shape[0] == 101


@pytest.mark.live_corpus
@pytest.mark.parametrize("obsm_layers", [["scvi", "geneformer"]])
def test_get_anndata_obsm_two_layers(lts_census: soma.Collection, obsm_layers: List[str]) -> None:
    # NOTE: this test will break after next LTS release (>2023-12-15), since scvi and geneformer
    # won't be distributed as part of `obsm_layers` anymore. Delete this test when it happens.
    ad = cellxgene_census.get_anndata(
        lts_census,
        organism="Homo sapiens",
        X_name="raw",
        obs_coords=slice(100),
        var_coords=slice(200),
        obsm_layers=obsm_layers,
    )

    assert len(ad.obsm.keys()) == 2
    for obsm_layer in obsm_layers:
        assert obsm_layer in ad.obsm.keys()
        assert ad.obsm[obsm_layer].shape[0] == 101


@pytest.mark.live_corpus
@pytest.mark.parametrize("obs_embeddings", [["scvi", "geneformer", "uce"]])
def test_get_anndata_obs_embeddings(lts_census: soma.Collection, obs_embeddings: List[str]) -> None:
    # NOTE: when the next LTS gets released (>2023-12-15), embeddings may or may not be available,
    # so this test could require adjustments.
    ad = cellxgene_census.get_anndata(
        lts_census,
        organism="Homo sapiens",
        X_name="raw",
        obs_coords=slice(100),
        var_coords=slice(200),
        obs_embeddings=obs_embeddings,
    )

    assert len(ad.obsm.keys()) == 3
    assert len(ad.varm.keys()) == 0
    for obsm_layer in obs_embeddings:
        assert obsm_layer in ad.obsm.keys()
        assert ad.obsm[obsm_layer].shape[0] == 101


@pytest.mark.live_corpus
@pytest.mark.parametrize("var_embeddings", [["nmf"]])
def test_get_anndata_var_embeddings(lts_census: soma.Collection, var_embeddings: List[str]) -> None:
    # NOTE: when the next LTS gets released (>2023-12-15), embeddings may or may not be available,
    # so this test could require adjustments.

    ad = cellxgene_census.get_anndata(
        lts_census,
        organism="Homo sapiens",
        X_name="raw",
        obs_coords=slice(100),
        var_coords=slice(200),
        var_embeddings=var_embeddings,
    )

    assert len(ad.obsm.keys()) == 0
    assert len(ad.varm.keys()) == 1
    for varm_layers in var_embeddings:
        assert varm_layers in ad.varm.keys()
        assert ad.varm[varm_layers].shape[0] == 201


@pytest.mark.live_corpus
def test_get_anndata_obsm_layers_and_add_obs_embedding_fails(lts_census: soma.Collection) -> None:
    """Fails if both `obsm_layers` and `obs_embeddings` are specified."""
<<<<<<< HEAD
    with pytest.raises(ValueError):
        cellxgene_census.get_anndata(
            lts_census,
            organism="Homo sapiens",
            X_name="raw",
            obs_coords=slice(100),
            var_coords=slice(200),
            obsm_layers=["scvi"],
            obs_embeddings=["scvi"],
        )
=======
    with lts_census:
        with pytest.raises(ValueError):
            cellxgene_census.get_anndata(
                lts_census,
                organism="Homo sapiens",
                X_name="raw",
                obs_coords=slice(100),
                var_coords=slice(200),
                obsm_layers=["scvi"],
                obs_embeddings=["scvi"],
            )


def _map_to_get_anndata_args(query: Dict[str, Any], axis: Literal["obs", "var"]) -> Dict[str, Any]:
    """Helper to map arguments of get_obs/ get_var to get_anndata."""
    result = {}
    if "coords" in query:
        result[f"{axis}_coords"] = query["coords"]
    if "value_filter" in query:
        result[f"{axis}_value_filter"] = query["value_filter"]
    if "column_names" in query:
        result["column_names"] = {axis: query["column_names"]}
    return result


@pytest.mark.live_corpus
@pytest.mark.parametrize(
    "query",
    [
        pytest.param(
            {
                "coords": slice(100),
                "column_names": [
                    "soma_joinid",
                    "cell_type",
                    "tissue",
                    "tissue_general",
                    "assay",
                ],
            },
            id="coords+column-names",
        ),
        pytest.param({"coords": slice(100, 300)}, id="coords"),
        pytest.param({"value_filter": "tissue_general == 'vasculature'"}, id="value_filter"),
    ],
)
def test_get_obs(lts_census: soma.Collection, query: Dict[str, Any]) -> None:
    adata_obs = cellxgene_census.get_anndata(
        lts_census, organism="Mus musculus", **_map_to_get_anndata_args(query, "obs")
    ).obs
    only_obs = cellxgene_census.get_obs(lts_census, "Mus musculus", **query)
    # account for a difference:
    only_obs.index = only_obs.index.astype(str)

    pd.testing.assert_frame_equal(adata_obs, only_obs)


@pytest.mark.live_corpus
@pytest.mark.parametrize(
    "query",
    [
        pytest.param(
            {
                "coords": slice(100),
                "column_names": ["soma_joinid", "feature_id", "feature_name", "feature_length"],
            },
            id="coords+column-names",
        ),
        pytest.param({"coords": slice(100, 300)}, id="coords"),
        pytest.param({"value_filter": "feature_name in ['Gm53058', '0610010K14Rik']"}, id="value_filter"),
    ],
)
def test_get_var(lts_census: soma.Collection, query: Dict[str, Any]) -> None:
    adata_var = cellxgene_census.get_anndata(
        lts_census, organism="Mus musculus", obs_coords=slice(0), **_map_to_get_anndata_args(query, "var")
    ).var
    only_var = cellxgene_census.get_var(lts_census, "Mus musculus", **query)
    # AnnData instantiation converts the index to string, so we match that behaviour for comparisons sake
    only_var.index = only_var.index.astype(str)

    pd.testing.assert_frame_equal(adata_var, only_var)
>>>>>>> 10db44f9
<|MERGE_RESOLUTION|>--- conflicted
+++ resolved
@@ -13,11 +13,7 @@
     return cellxgene_census.open_soma(census_version="latest")
 
 
-<<<<<<< HEAD
 @pytest.fixture(scope="session")
-=======
-@pytest.fixture(scope="function")
->>>>>>> 10db44f9
 def lts_census() -> soma.Collection:
     return cellxgene_census.open_soma(census_version="stable")
 
@@ -245,7 +241,6 @@
 @pytest.mark.live_corpus
 def test_get_anndata_obsm_layers_and_add_obs_embedding_fails(lts_census: soma.Collection) -> None:
     """Fails if both `obsm_layers` and `obs_embeddings` are specified."""
-<<<<<<< HEAD
     with pytest.raises(ValueError):
         cellxgene_census.get_anndata(
             lts_census,
@@ -256,18 +251,6 @@
             obsm_layers=["scvi"],
             obs_embeddings=["scvi"],
         )
-=======
-    with lts_census:
-        with pytest.raises(ValueError):
-            cellxgene_census.get_anndata(
-                lts_census,
-                organism="Homo sapiens",
-                X_name="raw",
-                obs_coords=slice(100),
-                var_coords=slice(200),
-                obsm_layers=["scvi"],
-                obs_embeddings=["scvi"],
-            )
 
 
 def _map_to_get_anndata_args(query: Dict[str, Any], axis: Literal["obs", "var"]) -> Dict[str, Any]:
@@ -337,5 +320,4 @@
     # AnnData instantiation converts the index to string, so we match that behaviour for comparisons sake
     only_var.index = only_var.index.astype(str)
 
-    pd.testing.assert_frame_equal(adata_var, only_var)
->>>>>>> 10db44f9
+    pd.testing.assert_frame_equal(adata_var, only_var)