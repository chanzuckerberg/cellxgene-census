--- conflicted
+++ resolved
@@ -30,14 +30,10 @@
     # NOTE: the tiledbsoma version must be >= to the version used in the Census builder, to
     # ensure that the assets are readable (tiledbsoma supports backward compatible reading).
     # Make sure this version does not fall behind the builder's tiledbsoma version.
-<<<<<<< HEAD
     # TODO (spatial): tiledbsoma pin to a PyPI release is temporarily commented out in favor git commit pin
     # "tiledbsoma~=1.12.3",
     # TODO (spatial): Pin tiledbsoma dependency to an actual released version after tiledbsoma spatial code has been released
     "tiledbsoma",
-=======
-    "tiledbsoma>=1.12.3",
->>>>>>> dc4eb1f4
     "anndata",
     "numpy>=1.23,<2.0",
     "requests",
