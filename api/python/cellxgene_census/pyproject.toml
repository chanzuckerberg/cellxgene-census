--- conflicted
+++ resolved
@@ -41,15 +41,6 @@
 
 [project.optional-dependencies]
 experimental = [
-<<<<<<< HEAD
-    "torch==2.0.1",
-    "torchdata==0.6.1",
-    "scikit-learn==1.3.1",
-    "scikit-misc==0.2.0",
-    "psutil==5.9.5",
-    "datasets~=2.0",
-    "tdigest>=0.5",
-=======
     "torch~=2.0",
     "torchdata~=0.7",
     "scikit-learn~=1.0",
@@ -57,7 +48,6 @@
     "psutil~=5.0",
     "datasets~=2.0",
     "tdigest~=0.5",
->>>>>>> d4d467ff
     # Not expressible in pyproject.toml:
     #"git+https://huggingface.co/ctheodoris/Geneformer",
     # instead, experimental/ml/geneformer_tokenizer.py catches ImportError to ask user to install that.
