--- conflicted
+++ resolved
@@ -37,13 +37,8 @@
     "numpy>=1.21,<1.25",  # numpy is constrained by numba and the old pip solver
     "requests",
     "typing_extensions",
-<<<<<<< HEAD
-    "s3fs",
+    "s3fs>=2021.06.1",
     "scipy<=1.10.1",  # for compat with pyarrow
-=======
-    "s3fs>=2021.06.1",
-    "scipy",
->>>>>>> 9b026f17
     # Temporary fix for Mac OSX, to be removed by https://github.com/chanzuckerberg/cellxgene-census/issues/415
     "certifi",
 ]
