import os.path
import urllib.parse
from typing import Any, Dict, Optional

import s3fs
import tiledb
import tiledbsoma as soma

from .release_directory import CensusLocator, CensusVersionDescription, get_census_version_description
from .util import uri_join

DEFAULT_TILEDB_CONFIGURATION = {
    # https://docs.tiledb.com/main/how-to/configuration#configuration-parameters
    "py.init_buffer_bytes": 1 * 1024**3,
    "soma.init_buffer_bytes": 1 * 1024**3,
}


<<<<<<< HEAD
def _open_soma(description: CensusVersionDescription) -> soma.Collection:
    """Private."""
    locator = description["soma"]
    tiledb_config: Dict[str, Any] = {**DEFAULT_TILEDB_CONFIGURATION}
=======
def _open_soma(locator: CensusLocator, context: Optional[soma.options.SOMATileDBContext] = None) -> soma.Collection:
    """Private. Merge config defaults and return open census as a soma Collection/context."""
>>>>>>> ccfc1f04
    s3_region = locator.get("s3_region")
    if s3_region is not None:
        tiledb_config["vfs.s3.region"] = s3_region
    return soma.Collection(
        uri=locator["uri"], context=soma.options.SOMATileDBContext(tiledb_ctx=tiledb.Ctx(tiledb_config))
    )


<<<<<<< HEAD
# TODO:  there are several changes pending for `open_soma`:
# * add config or context hook when it is further defined, allowing config overrides.
# * port to the factory `soma.open()` when it exists
#
def open_soma(*, census_version: Optional[str] = "latest", uri: Optional[str] = None) -> soma.Collection:
=======
    if not context:
        # if no user-defined context, cell_census defaults take precedence over SOMA defaults
        context = soma.options.SOMATileDBContext()
        tiledb_config = {**DEFAULT_TILEDB_CONFIGURATION}
        if s3_region is not None:
            tiledb_config["vfs.s3.region"] = s3_region
        context = context.replace(tiledb_config=tiledb_config)
    else:
        # if specified, the user context takes precedence _except_ for AWS Region in locator
        if s3_region is not None:
            tiledb_config = context.tiledb_ctx.config()
            tiledb_config["vfs.s3.region"] = s3_region
            context = context.replace(tiledb_config=tiledb_config)

    return soma.open(locator["uri"], mode="r", soma_type=soma.Collection, context=context)


def open_soma(
    *,
    census_version: Optional[str] = "latest",
    uri: Optional[str] = None,
    context: Optional[soma.options.SOMATileDBContext] = None,
) -> soma.Collection:
>>>>>>> ccfc1f04
    """
    Open the Cell Census by version or URI, returning a soma.Collection containing the
    top-level census.  Raises error if ``census_version`` is specified and unknown, or
    if neither ``uri`` or ``census_version`` are specified, or if the ``uri`` can not
    be opened [lifecycle: experimental].

    Parameters
    ----------
    census_version : Optional[str]
        The version of the Census, e.g., "latest"
    uri : Optional[str]
        The URI containing the Census SOMA objects. If specified, will take precedence
        over ``census_version`` parameter. An exception will be raised if the URI can
        not be opened.

    Returns
    -------
    soma.Collection : returns a SOMA Collection object.

    Examples
    --------
    Open the default Cell Census version:

    >>> census = cell_census.open_soma()

    Open a specific Cell Census by version:
    >>> census = cell_census.open_soma("2022-12-31")

    Open a Cell Census by S3 URI, rather than by version.
    >>> census = cell_census.open_soma(uri="s3://bucket/path")

    Open a Cell Census by path (file:// URI), rather than by version.
    >>> census = cell_census.open_soma(uri="/tmp/census")
    """

    if uri is not None:
        return soma.Collection(
            uri=uri, context=soma.options.SOMATileDBContext(tiledb_ctx=tiledb.Ctx(DEFAULT_TILEDB_CONFIGURATION))
        )

    if census_version is None:
        raise ValueError("Must specify either a cell census version or an explicit URI.")

    description = get_census_version_description(census_version)  # raises
    return _open_soma(description)


def get_source_h5ad_uri(dataset_id: str, *, census_version: str = "latest") -> CensusLocator:
    """
    Open the named version of the census, and return the URI for the dataset_id. This
    does not guarantee that the H5AD exists or is accessible to the user. Raises an
    error if dataset_id or census_version are unknown [lifecycle: experimental].

    Parameters
    ----------
    dataset_id : str
        The dataset_id of interest
    census_version : Optional[str]
        The census version

    Returns
    -------
    CensusLocator : the URI and optional S3 region for the source H5AD

    Examples
    --------
    >>> cell_census.get_source_h5ad_uri("cb5efdb0-f91c-4cbd-9ad4-9d4fa41c572d")
    {'uri': 's3://cellxgene-data-public/cell-census/2022-12-01/h5ads/cb5efdb0-f91c-4cbd-9ad4-9d4fa41c572d.h5ad',
    's3_region': 'us-west-2'}
    """
    description = get_census_version_description(census_version)  # raises
    census = _open_soma(description)
    dataset = census["census_info"]["datasets"].read(value_filter=f"dataset_id == '{dataset_id}'").concat().to_pandas()
    if len(dataset) == 0:
        raise KeyError("Unknown dataset_id")

    locator = description["h5ads"].copy()
    h5ads_base_uri = locator["uri"]
    dataset_h5ad_path = dataset.dataset_h5ad_path.iloc[0]
    locator["uri"] = uri_join(h5ads_base_uri, dataset_h5ad_path)
    return locator


def download_source_h5ad(dataset_id: str, to_path: str, *, census_version: str = "latest") -> None:
    """
    Download the source H5AD dataset, for the given dataset_id, to the user-specified
    file name. Will raise an error if the path already exists (i.e., will not overwrite
    an existing file), or is not a file [lifecycle: experimental].

    Parameters
    ----------
    dataset_id : str
        Fetch the source (original) H5AD associated with this dataset_id.
    to_path : str
        The file name where the downloaded H5AD will be written.  Must not already exist.
    census_version : str
        The census version name. Defaults to ``latest``.

    Returns
    -------
    None

    See Also
    --------
    get_source_h5ad_uri : Look up the location of the source H5AD.

    Examples
    --------
    >>> download_source_h5ad("8e47ed12-c658-4252-b126-381df8d52a3d", to_path="/tmp/data.h5ad")

    """
    if os.path.exists(to_path):
        raise ValueError("Path exists - will not overwrite existing file.")
    if to_path.endswith("/"):
        raise ValueError("Specify to_path as a file name, not a directory name.")

    locator = get_source_h5ad_uri(dataset_id, census_version=census_version)
    protocol = urllib.parse.urlparse(locator["uri"]).scheme
    assert protocol == "s3"

    fs = s3fs.S3FileSystem(
        anon=True,
        cache_regions=True,
    )
    fs.get_file(locator["uri"], to_path)<|MERGE_RESOLUTION|>--- conflicted
+++ resolved
@@ -3,43 +3,22 @@
 from typing import Any, Dict, Optional
 
 import s3fs
-import tiledb
 import tiledbsoma as soma
 
-from .release_directory import CensusLocator, CensusVersionDescription, get_census_version_description
+from .release_directory import CensusLocator, get_census_version_description
 from .util import uri_join
 
-DEFAULT_TILEDB_CONFIGURATION = {
+DEFAULT_TILEDB_CONFIGURATION: Dict[str, Any] = {
     # https://docs.tiledb.com/main/how-to/configuration#configuration-parameters
     "py.init_buffer_bytes": 1 * 1024**3,
     "soma.init_buffer_bytes": 1 * 1024**3,
 }
 
 
-<<<<<<< HEAD
-def _open_soma(description: CensusVersionDescription) -> soma.Collection:
-    """Private."""
-    locator = description["soma"]
-    tiledb_config: Dict[str, Any] = {**DEFAULT_TILEDB_CONFIGURATION}
-=======
 def _open_soma(locator: CensusLocator, context: Optional[soma.options.SOMATileDBContext] = None) -> soma.Collection:
     """Private. Merge config defaults and return open census as a soma Collection/context."""
->>>>>>> ccfc1f04
     s3_region = locator.get("s3_region")
-    if s3_region is not None:
-        tiledb_config["vfs.s3.region"] = s3_region
-    return soma.Collection(
-        uri=locator["uri"], context=soma.options.SOMATileDBContext(tiledb_ctx=tiledb.Ctx(tiledb_config))
-    )
 
-
-<<<<<<< HEAD
-# TODO:  there are several changes pending for `open_soma`:
-# * add config or context hook when it is further defined, allowing config overrides.
-# * port to the factory `soma.open()` when it exists
-#
-def open_soma(*, census_version: Optional[str] = "latest", uri: Optional[str] = None) -> soma.Collection:
-=======
     if not context:
         # if no user-defined context, cell_census defaults take precedence over SOMA defaults
         context = soma.options.SOMATileDBContext()
@@ -63,7 +42,6 @@
     uri: Optional[str] = None,
     context: Optional[soma.options.SOMATileDBContext] = None,
 ) -> soma.Collection:
->>>>>>> ccfc1f04
     """
     Open the Cell Census by version or URI, returning a soma.Collection containing the
     top-level census.  Raises error if ``census_version`` is specified and unknown, or
@@ -81,34 +59,43 @@
 
     Returns
     -------
-    soma.Collection : returns a SOMA Collection object.
+    soma.Collection : returns a SOMA Collection object. Can be used as a context manager, which
+        will automatically close upon exit.
 
     Examples
     --------
-    Open the default Cell Census version:
+    Open the default Cell Census version, using a context manager which will automatically
+    close the census upon exit of the context.
 
+    >>> with cell_census.open_soma() as census:
+            ...
+
+    Open and close:
     >>> census = cell_census.open_soma()
+        ...
+        census.close()
 
     Open a specific Cell Census by version:
-    >>> census = cell_census.open_soma("2022-12-31")
+    >>> with cell_census.open_soma("2022-12-31") as census:
+            ...
 
     Open a Cell Census by S3 URI, rather than by version.
-    >>> census = cell_census.open_soma(uri="s3://bucket/path")
+    >>> with cell_census.open_soma(uri="s3://bucket/path") as census:
+            ...
 
     Open a Cell Census by path (file:// URI), rather than by version.
-    >>> census = cell_census.open_soma(uri="/tmp/census")
+    >>> with cell_census.open_soma(uri="/tmp/census") as census:
+            ...
     """
 
     if uri is not None:
-        return soma.Collection(
-            uri=uri, context=soma.options.SOMATileDBContext(tiledb_ctx=tiledb.Ctx(DEFAULT_TILEDB_CONFIGURATION))
-        )
+        return _open_soma({"uri": uri, "s3_region": None}, context)
 
     if census_version is None:
         raise ValueError("Must specify either a cell census version or an explicit URI.")
 
     description = get_census_version_description(census_version)  # raises
-    return _open_soma(description)
+    return _open_soma(description["soma"], context)
 
 
 def get_source_h5ad_uri(dataset_id: str, *, census_version: str = "latest") -> CensusLocator:
@@ -135,7 +122,7 @@
     's3_region': 'us-west-2'}
     """
     description = get_census_version_description(census_version)  # raises
-    census = _open_soma(description)
+    census = _open_soma(description["soma"])
     dataset = census["census_info"]["datasets"].read(value_filter=f"dataset_id == '{dataset_id}'").concat().to_pandas()
     if len(dataset) == 0:
         raise KeyError("Unknown dataset_id")
