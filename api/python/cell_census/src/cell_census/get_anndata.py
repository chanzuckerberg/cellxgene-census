import numbers
import re
from typing import List, Optional, Union

import anndata
import tiledbsoma as soma
<<<<<<< HEAD
from typing_extensions import NotRequired
=======
from typing_extensions import TypedDict
>>>>>>> 0084167c

from .experiment_query import AxisColumnNames, AxisQuery, experiment_query

ObsQuery = TypedDict(
    "ObsQuery",
    {
        "assay": NotRequired[Union[str, List[str]]],
        "assay_ontology_term_id": NotRequired[Union[str, List[str]]],
        "cell_type": NotRequired[Union[str, List[str]]],
        "cell_type_ontology_term_id": NotRequired[Union[str, List[str]]],
        "development_stage": NotRequired[Union[str, List[str]]],
        "development_stage_ontology_term_id": NotRequired[Union[str, List[str]]],
        "disease": NotRequired[Union[str, List[str]]],
        "disease_ontology_term_id": NotRequired[Union[str, List[str]]],
        "donor_id": NotRequired[Union[str, List[str]]],
        "is_primary_data": NotRequired[bool],
        "self_reported_ethnicity": NotRequired[Union[str, List[str]]],
        "self_reported_ethnicity_ontology_term_id": NotRequired[Union[str, List[str]]],
        "sex": NotRequired[Union[str, List[str]]],
        "sex_ontology_term_id": NotRequired[Union[str, List[str]]],
        "suspension_type": NotRequired[Union[str, List[str]]],
        "tissue": NotRequired[Union[str, List[str]]],
        "tissue_ontology_term_id": NotRequired[Union[str, List[str]]],
        "tissue_general": NotRequired[Union[str, List[str]]],
        "tissue_general_ontology_term_id": NotRequired[Union[str, List[str]]],
    },
)

VarQuery = TypedDict(
    "VarQuery",
    {
        "feature_id": NotRequired[Union[str, List[str]]],
        "feature_name": NotRequired[Union[str, List[str]]],
    },
)


def _build_query(query_defn: Optional[Union[ObsQuery, VarQuery]] = None) -> Optional[AxisQuery]:
    """
    Build a AxisQuery value filter from the user-defined query parameters.
    """
    if query_defn is None:
        return None

    query_conditions = []
    for name, val in query_defn.items():
        if isinstance(val, str):
            query_conditions.append(f"{name} == '{val}'")
        elif isinstance(val, numbers.Number):
            query_conditions.append(f"{name} == {val}")
        elif isinstance(val, list):
            query_conditions.append(f"{name} in {val}")
        else:
            raise TypeError("Query must be string or list of strings")

    if len(query_conditions) == 0:
        return None

    return AxisQuery(value_filter=" and ".join(query_conditions))


def get_anndata(
    census: soma.Collection,
    organism: str,
    measurement_name: str = "RNA",
    X_name: str = "raw",
    obs_query: Optional[ObsQuery] = None,
    var_query: Optional[VarQuery] = None,
    column_names: Optional[AxisColumnNames] = None,
) -> anndata.AnnData:
    """
    Convience wrapper around soma.Experiment query, to build and execute a query,
    and return it as an AnnData object.

    Parameters
    ----------
    census : soma.Collection
        The census object, usually returned by `cell_census.open_soma()`
    organism : str
        The organism to query, usually one of "Homo sapiens" or "Mus musculus"
    measurement_name : str, default 'RNA'
        The measurement object to query
    X_name : str, default "raw"
        The X layer to query
    obs_query : dict[str, Union[str, List[str]]]
        Obs (cell) query definition. Dict where keys are column names, and value is a
        string or list of strings to match. All query terms must match (AND query).
    var_query : dict[str, Union[str, List[str]]]
        Var (gene) query definition. Dict where keys are column names, and value is a
        string or list of strings to match. All query terms must match (AND query).
    column_names: dict[Literal['obs', 'var'], List[str]]
        Colums to fetch for obs and var dataframes.

    Returns
    -------
    anndata.AnnData - containing the census slice

    Examples
    --------
    >>> get_anndata(census, "Mus musculus", obs_query={"tissue": "brain"})

    >>> get_anndata(census, "Homo sapiens", column_names={"obs": ["tissue"]})

    """

    # lower/snake case the organism name to find the experiment name
    exp_name = re.sub(r"[ ]+", "_", organism).lower()

    if exp_name not in census["census_data"]:
        raise ValueError(f"Unknown organism {organism} - does not exist")
    exp = census["census_data"][exp_name]
    if exp.soma_type != "SOMAExperiment":
        raise ValueError(f"Unknown organism {organism} - not a SOMA Experiment")

    _obs_query = _build_query(obs_query)
    _var_query = _build_query(var_query)
    with experiment_query(exp, measurement_name=measurement_name, obs_query=_obs_query, var_query=_var_query) as query:
        return query.read_as_anndata(X_name=X_name, column_names=column_names)<|MERGE_RESOLUTION|>--- conflicted
+++ resolved
@@ -4,11 +4,7 @@
 
 import anndata
 import tiledbsoma as soma
-<<<<<<< HEAD
-from typing_extensions import NotRequired
-=======
-from typing_extensions import TypedDict
->>>>>>> 0084167c
+from typing_extensions import NotRequired, TypedDict
 
 from .experiment_query import AxisColumnNames, AxisQuery, experiment_query
 
