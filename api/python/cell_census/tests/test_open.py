import pathlib

import anndata
import numpy as np
import pytest
import tiledbsoma as soma

import cell_census
from cell_census.open import DEFAULT_TILEDB_CONFIGURATION


@pytest.mark.live_corpus
def test_open_soma_latest() -> None:
    # There should _always_ be a 'latest'
    census = cell_census.open_soma(census_version="latest")
    assert census is not None
    assert isinstance(census, soma.Collection)

    # and it should always be the default
<<<<<<< HEAD
    assert cell_census.open_soma().uri == census.uri
=======
    with cell_census.open_soma() as default_census:
        assert default_census.uri == census.uri
        for k, v in DEFAULT_TILEDB_CONFIGURATION.items():
            assert census.context.tiledb_ctx.config()[k] == str(v)
>>>>>>> ccfc1f04


@pytest.mark.live_corpus
def test_get_source_h5ad_uri() -> None:
    rng = np.random.default_rng()
    census = cell_census.open_soma(census_version="latest")
    census_datasets = census["census_info"]["datasets"].read().concat().to_pandas()
    for idx in rng.choice(np.arange(len(census_datasets)), size=10, replace=False):
        a_dataset = census_datasets.iloc[idx]
        locator = cell_census.get_source_h5ad_uri(a_dataset.dataset_id)
        assert isinstance(locator, dict)
        assert "uri" in locator
        assert locator["uri"].endswith(a_dataset.dataset_h5ad_path)


@pytest.mark.live_corpus
def test_download_source_h5ad(tmp_path: pathlib.Path) -> None:
    census = cell_census.open_soma(census_version="latest")
    census_datasets = census["census_info"]["datasets"].read().concat().to_pandas()
    small_dataset = census_datasets.nsmallest(1, "dataset_total_cell_count").iloc[0]

    adata_path = tmp_path / "adata.h5ad"
    cell_census.download_source_h5ad(small_dataset.dataset_id, adata_path.as_posix(), census_version="latest")
    assert adata_path.exists() and adata_path.is_file()

    ad = anndata.read_h5ad(adata_path.as_posix())
    assert ad is not None<|MERGE_RESOLUTION|>--- conflicted
+++ resolved
@@ -12,26 +12,23 @@
 @pytest.mark.live_corpus
 def test_open_soma_latest() -> None:
     # There should _always_ be a 'latest'
-    census = cell_census.open_soma(census_version="latest")
-    assert census is not None
-    assert isinstance(census, soma.Collection)
+    with cell_census.open_soma(census_version="latest") as census:
+        assert census is not None
+        assert isinstance(census, soma.Collection)
 
     # and it should always be the default
-<<<<<<< HEAD
-    assert cell_census.open_soma().uri == census.uri
-=======
     with cell_census.open_soma() as default_census:
         assert default_census.uri == census.uri
         for k, v in DEFAULT_TILEDB_CONFIGURATION.items():
             assert census.context.tiledb_ctx.config()[k] == str(v)
->>>>>>> ccfc1f04
 
 
 @pytest.mark.live_corpus
 def test_get_source_h5ad_uri() -> None:
+    with cell_census.open_soma(census_version="latest") as census:
+        census_datasets = census["census_info"]["datasets"].read().concat().to_pandas()
+
     rng = np.random.default_rng()
-    census = cell_census.open_soma(census_version="latest")
-    census_datasets = census["census_info"]["datasets"].read().concat().to_pandas()
     for idx in rng.choice(np.arange(len(census_datasets)), size=10, replace=False):
         a_dataset = census_datasets.iloc[idx]
         locator = cell_census.get_source_h5ad_uri(a_dataset.dataset_id)
@@ -42,8 +39,9 @@
 
 @pytest.mark.live_corpus
 def test_download_source_h5ad(tmp_path: pathlib.Path) -> None:
-    census = cell_census.open_soma(census_version="latest")
-    census_datasets = census["census_info"]["datasets"].read().concat().to_pandas()
+    with cell_census.open_soma(census_version="latest") as census:
+        census_datasets = census["census_info"]["datasets"].read().concat().to_pandas()
+
     small_dataset = census_datasets.nsmallest(1, "dataset_total_cell_count").iloc[0]
 
     adata_path = tmp_path / "adata.h5ad"
