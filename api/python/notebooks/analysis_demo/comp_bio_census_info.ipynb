{
 "cells": [
  {
   "cell_type": "markdown",
   "metadata": {
    "pycharm": {
     "name": "#%% md\n"
    }
   },
   "source": [
    "# Learning about the CELLxGENE Cell Census\n",
    "\n",
    "The Cell Census is a versioned container for the single-cell data hosted at [CELLxGENE Discover](https://cellxgene.cziscience.com/). The Cell Census utilizes [SOMA](https://github.com/single-cell-data/SOMA/blob/main/abstract_specification.md) powered by [TileDB](https://tiledb.com/products/tiledb-embedded) for storing, accessing, and efficiently filtering data.\n",
    "\n",
    "This notebook shows you how to learn about the Cell Census contents and how to query it.\n",
    "\n",
    "\n",
    "\n",
    "\n",
    "# Contents\n",
    "- Opening the census\n",
    "- Cell Census organization\n",
    "- Cell Census summary content tables\n",
    "- Cell metadata\n",
    "- Gene metadata\n",
    "- Understanding Cell Census contents beyond the summary tables\n",
    "\n",
    "## Opening the census\n",
    "\n",
    "The `cell_census` python package contains a convenient API to open the latest version of the Cell Census."
   ]
  },
  {
   "cell_type": "code",
   "execution_count": 1,
   "metadata": {
    "execution": {
<<<<<<< HEAD
     "iopub.execute_input": "2023-01-20T19:58:13.625304Z",
     "iopub.status.busy": "2023-01-20T19:58:13.625000Z",
     "iopub.status.idle": "2023-01-20T19:58:14.484761Z",
     "shell.execute_reply": "2023-01-20T19:58:14.484125Z"
    },
    "pycharm": {
     "name": "#%%\n"
=======
     "iopub.execute_input": "2023-01-31T20:11:31.283814Z",
     "iopub.status.busy": "2023-01-31T20:11:31.283634Z",
     "iopub.status.idle": "2023-01-31T20:11:32.035593Z",
     "shell.execute_reply": "2023-01-31T20:11:32.033365Z"
>>>>>>> c1b6064a
    }
   },
   "outputs": [],
   "source": [
    "import cell_census\n",
    "\n",
    "census = cell_census.open_soma()"
   ]
  },
  {
   "cell_type": "markdown",
   "metadata": {
    "pycharm": {
     "name": "#%% md\n"
    }
   },
   "source": [
    "You can learn more about the `cell_census` methods by accessing their corresponding documentation via `help()`. For example `help(cell_census.open_soma)`."
   ]
  },
  {
   "cell_type": "markdown",
   "metadata": {
    "pycharm": {
     "name": "#%% md\n"
    }
   },
   "source": [
    "## Cell Census organization\n",
    "\n",
    "The Cell Census schema[INSERT LINK] defines the structure of the Cell Census. In short, you can think of the Cell Census as a structured collection of items that stores different pieces of information. All of these items and the parent collection are SOMA objects of various types and can all be accessed with the `SOMA` API.\n",
    "\n",
    "The `cell_census` package contains some convenient wrappers of the SOMA API. An example of this is the function we used to open the Cell Census: `cell_census.open_soma()`\n",
    "\n",
    "### Main Cell Census components\n",
    "\n",
    "With the command above you created `census`, which is a `SOMACollection`. It is analogous to a Python dictionary, and it has two items: `census_info` and `census_data`.\n",
    "\n",
    "\n",
    "#### Cell Census summary info\n",
    "\n",
    "- `census[\"census_info\"]` A collection of tables providing information of the census as a whole.\n",
    "    - `census[\"census_info\"][\"summary\"]`: High-level information of this Cell Census, e.g. build date, total cell count, etc.\n",
    "    - `census[\"census_info\"][\"datasets\"]`: A table with all datasets from [CELLxGENE Discover](https://cellxgene.cziscience.com/) used to create the Cell Census.\n",
    "    - `census[\"census_info\"][\"summary_cell_counts\"]`: Cell Counts stratified by **relevant** cell metadata\n",
    "    \n",
    "    \n",
    "#### Cell Census data\n",
    "\n",
    "Data for each organism is stored in independent `SOMAExperiment` objects which are a specialized form of a `SOMACollection`. Each of these store a data matrix (cell by genes), cell metadata, gene metadata, and some other useful components not covered in this notebook.\n",
    "\n",
    "This is how the data is organized for one organism -- *Homo sapiens*:\n",
    "\n",
    "- `census_obj[\"census_data\"][\"homo_sapiens\"].obs`: Cell metadata\n",
    "- `census_obj[\"census_data\"][\"homo_sapiens\"].ms[\"RNA\"].X:` Data matrices, currently only raw counts exist `X[\"raw\"]`\n",
    "- `census_obj[\"census_data\"][\"homo_sapiens\"].ms[\"RNA\"].var:` Gene Metadata\n",
    "\n",
    "## Cell Census summary content tables\n",
    "\n",
    "You can take a quick look at the high-level Cell Census information by looking at `census[\"census_info\"][\"summary\"]`"
   ]
  },
  {
   "cell_type": "code",
   "execution_count": 2,
   "metadata": {
    "execution": {
     "iopub.execute_input": "2023-01-31T20:11:32.040209Z",
     "iopub.status.busy": "2023-01-31T20:11:32.039649Z",
     "iopub.status.idle": "2023-01-31T20:11:32.818095Z",
     "shell.execute_reply": "2023-01-31T20:11:32.817071Z"
    },
    "scrolled": true,
    "pycharm": {
     "name": "#%%\n"
    }
   },
   "outputs": [
    {
     "data": {
      "text/html": [
       "<div>\n",
       "<style scoped>\n",
       "    .dataframe tbody tr th:only-of-type {\n",
       "        vertical-align: middle;\n",
       "    }\n",
       "\n",
       "    .dataframe tbody tr th {\n",
       "        vertical-align: top;\n",
       "    }\n",
       "\n",
       "    .dataframe thead th {\n",
       "        text-align: right;\n",
       "    }\n",
       "</style>\n",
       "<table border=\"1\" class=\"dataframe\">\n",
       "  <thead>\n",
       "    <tr style=\"text-align: right;\">\n",
       "      <th></th>\n",
       "      <th>soma_joinid</th>\n",
       "      <th>label</th>\n",
       "      <th>value</th>\n",
       "    </tr>\n",
       "  </thead>\n",
       "  <tbody>\n",
       "    <tr>\n",
       "      <th>0</th>\n",
       "      <td>0</td>\n",
       "      <td>cell_census_schema_version</td>\n",
       "      <td>0.1.0</td>\n",
       "    </tr>\n",
       "    <tr>\n",
       "      <th>1</th>\n",
       "      <td>1</td>\n",
       "      <td>cell_census_build_date</td>\n",
       "      <td>2023-01-30</td>\n",
       "    </tr>\n",
       "    <tr>\n",
       "      <th>2</th>\n",
       "      <td>2</td>\n",
       "      <td>total_cell_count</td>\n",
       "      <td>47168264</td>\n",
       "    </tr>\n",
       "    <tr>\n",
       "      <th>3</th>\n",
       "      <td>3</td>\n",
       "      <td>unique_cell_count</td>\n",
       "      <td>27945310</td>\n",
       "    </tr>\n",
       "    <tr>\n",
       "      <th>4</th>\n",
       "      <td>4</td>\n",
       "      <td>number_donors_homo_sapiens</td>\n",
       "      <td>9560</td>\n",
       "    </tr>\n",
       "    <tr>\n",
       "      <th>5</th>\n",
       "      <td>5</td>\n",
       "      <td>number_donors_mus_musculus</td>\n",
       "      <td>1296</td>\n",
       "    </tr>\n",
       "  </tbody>\n",
       "</table>\n",
       "</div>"
      ],
      "text/plain": [
       "   soma_joinid                       label       value\n",
       "0            0  cell_census_schema_version       0.1.0\n",
       "1            1      cell_census_build_date  2023-01-30\n",
       "2            2            total_cell_count    47168264\n",
       "3            3           unique_cell_count    27945310\n",
       "4            4  number_donors_homo_sapiens        9560\n",
       "5            5  number_donors_mus_musculus        1296"
      ]
     },
     "execution_count": 2,
     "metadata": {},
     "output_type": "execute_result"
    }
   ],
   "source": [
    "census_info = census[\"census_info\"][\"summary\"].read().concat().to_pandas()\n",
    "census_info"
   ]
  },
  {
   "cell_type": "markdown",
   "metadata": {
    "pycharm": {
     "name": "#%% md\n"
    }
   },
   "source": [
    "Of special interest are the `label`-`value` combinations for :\n",
    "\n",
    "- `total_cell_count` is the total number of cells in the Cell Census.\n",
    "- `unique_cell_count` is the number of unique cells, as some cells may be present twice due to meta-analysis or consortia-like data.\n",
    "- `number_donors_homo_sapiens` and `number_donors_mus_musculus` are the number of individuals for human and mouse. These are not guaranteed to be unique as one individual ID may be present or identical in different datasets.\n",
    "\n",
    "\n",
    "###  Cell counts by cell metadata\n",
    "\n",
    "By looking at `census[\"summary_cell_counts\"]` you can get a general idea of cell counts stratified by **some relevant** cell metadata. Not all cell metadata is included in this table, you can take a look at all cell and gene metadata available in the sections below \"Cell metadata\" and \"Gene metadata\".\n",
    "\n",
    "The line below retrieves this table and casts it into a `pandas.DataFrame`."
   ]
  },
  {
   "cell_type": "code",
   "execution_count": 3,
   "metadata": {
    "execution": {
<<<<<<< HEAD
     "iopub.execute_input": "2023-01-20T19:58:15.134727Z",
     "iopub.status.busy": "2023-01-20T19:58:15.134147Z",
     "iopub.status.idle": "2023-01-20T19:58:15.573540Z",
     "shell.execute_reply": "2023-01-20T19:58:15.572783Z"
    },
    "pycharm": {
     "name": "#%%\n"
=======
     "iopub.execute_input": "2023-01-31T20:11:32.843254Z",
     "iopub.status.busy": "2023-01-31T20:11:32.843080Z",
     "iopub.status.idle": "2023-01-31T20:11:33.403049Z",
     "shell.execute_reply": "2023-01-31T20:11:33.402019Z"
>>>>>>> c1b6064a
    }
   },
   "outputs": [
    {
     "data": {
      "text/html": [
       "<div>\n",
       "<style scoped>\n",
       "    .dataframe tbody tr th:only-of-type {\n",
       "        vertical-align: middle;\n",
       "    }\n",
       "\n",
       "    .dataframe tbody tr th {\n",
       "        vertical-align: top;\n",
       "    }\n",
       "\n",
       "    .dataframe thead th {\n",
       "        text-align: right;\n",
       "    }\n",
       "</style>\n",
       "<table border=\"1\" class=\"dataframe\">\n",
       "  <thead>\n",
       "    <tr style=\"text-align: right;\">\n",
       "      <th></th>\n",
       "      <th>soma_joinid</th>\n",
       "      <th>organism</th>\n",
       "      <th>category</th>\n",
       "      <th>ontology_term_id</th>\n",
       "      <th>unique_cell_count</th>\n",
       "      <th>total_cell_count</th>\n",
       "      <th>label</th>\n",
       "    </tr>\n",
       "  </thead>\n",
       "  <tbody>\n",
       "    <tr>\n",
       "      <th>0</th>\n",
       "      <td>0</td>\n",
       "      <td>Homo sapiens</td>\n",
       "      <td>all</td>\n",
       "      <td>na</td>\n",
       "      <td>25618401</td>\n",
       "      <td>43246174</td>\n",
       "      <td>na</td>\n",
       "    </tr>\n",
       "    <tr>\n",
       "      <th>1</th>\n",
       "      <td>1</td>\n",
       "      <td>Homo sapiens</td>\n",
       "      <td>assay</td>\n",
       "      <td>EFO:0008722</td>\n",
       "      <td>177719</td>\n",
       "      <td>260396</td>\n",
       "      <td>Drop-seq</td>\n",
       "    </tr>\n",
       "    <tr>\n",
       "      <th>2</th>\n",
       "      <td>2</td>\n",
       "      <td>Homo sapiens</td>\n",
       "      <td>assay</td>\n",
       "      <td>EFO:0008780</td>\n",
       "      <td>0</td>\n",
       "      <td>51304</td>\n",
       "      <td>inDrop</td>\n",
       "    </tr>\n",
       "    <tr>\n",
       "      <th>3</th>\n",
       "      <td>3</td>\n",
       "      <td>Homo sapiens</td>\n",
       "      <td>assay</td>\n",
       "      <td>EFO:0008913</td>\n",
       "      <td>133511</td>\n",
       "      <td>133511</td>\n",
       "      <td>single-cell RNA sequencing</td>\n",
       "    </tr>\n",
       "    <tr>\n",
       "      <th>4</th>\n",
       "      <td>4</td>\n",
       "      <td>Homo sapiens</td>\n",
       "      <td>assay</td>\n",
       "      <td>EFO:0008919</td>\n",
       "      <td>44721</td>\n",
       "      <td>161998</td>\n",
       "      <td>Seq-Well</td>\n",
       "    </tr>\n",
       "    <tr>\n",
       "      <th>...</th>\n",
       "      <td>...</td>\n",
       "      <td>...</td>\n",
       "      <td>...</td>\n",
       "      <td>...</td>\n",
       "      <td>...</td>\n",
       "      <td>...</td>\n",
       "      <td>...</td>\n",
       "    </tr>\n",
       "    <tr>\n",
       "      <th>1201</th>\n",
       "      <td>1201</td>\n",
       "      <td>Mus musculus</td>\n",
       "      <td>tissue_general</td>\n",
       "      <td>UBERON:0002113</td>\n",
       "      <td>164881</td>\n",
       "      <td>188361</td>\n",
       "      <td>kidney</td>\n",
       "    </tr>\n",
       "    <tr>\n",
       "      <th>1202</th>\n",
       "      <td>1202</td>\n",
       "      <td>Mus musculus</td>\n",
       "      <td>tissue_general</td>\n",
       "      <td>UBERON:0002365</td>\n",
       "      <td>15577</td>\n",
       "      <td>31154</td>\n",
       "      <td>exocrine gland</td>\n",
       "    </tr>\n",
       "    <tr>\n",
       "      <th>1203</th>\n",
       "      <td>1203</td>\n",
       "      <td>Mus musculus</td>\n",
       "      <td>tissue_general</td>\n",
       "      <td>UBERON:0002367</td>\n",
       "      <td>37715</td>\n",
       "      <td>130135</td>\n",
       "      <td>prostate gland</td>\n",
       "    </tr>\n",
       "    <tr>\n",
       "      <th>1204</th>\n",
       "      <td>1204</td>\n",
       "      <td>Mus musculus</td>\n",
       "      <td>tissue_general</td>\n",
       "      <td>UBERON:0002368</td>\n",
       "      <td>13322</td>\n",
       "      <td>26644</td>\n",
       "      <td>endocrine gland</td>\n",
       "    </tr>\n",
       "    <tr>\n",
       "      <th>1205</th>\n",
       "      <td>1205</td>\n",
       "      <td>Mus musculus</td>\n",
       "      <td>tissue_general</td>\n",
       "      <td>UBERON:0002371</td>\n",
       "      <td>54737</td>\n",
       "      <td>144962</td>\n",
       "      <td>bone marrow</td>\n",
       "    </tr>\n",
       "  </tbody>\n",
       "</table>\n",
       "<p>1206 rows × 7 columns</p>\n",
       "</div>"
      ],
      "text/plain": [
       "      soma_joinid      organism        category ontology_term_id  \\\n",
       "0               0  Homo sapiens             all               na   \n",
       "1               1  Homo sapiens           assay      EFO:0008722   \n",
       "2               2  Homo sapiens           assay      EFO:0008780   \n",
       "3               3  Homo sapiens           assay      EFO:0008913   \n",
       "4               4  Homo sapiens           assay      EFO:0008919   \n",
       "...           ...           ...             ...              ...   \n",
       "1201         1201  Mus musculus  tissue_general   UBERON:0002113   \n",
       "1202         1202  Mus musculus  tissue_general   UBERON:0002365   \n",
       "1203         1203  Mus musculus  tissue_general   UBERON:0002367   \n",
       "1204         1204  Mus musculus  tissue_general   UBERON:0002368   \n",
       "1205         1205  Mus musculus  tissue_general   UBERON:0002371   \n",
       "\n",
       "      unique_cell_count  total_cell_count                       label  \n",
       "0              25618401          43246174                          na  \n",
       "1                177719            260396                    Drop-seq  \n",
       "2                     0             51304                      inDrop  \n",
       "3                133511            133511  single-cell RNA sequencing  \n",
       "4                 44721            161998                    Seq-Well  \n",
       "...                 ...               ...                         ...  \n",
       "1201             164881            188361                      kidney  \n",
       "1202              15577             31154              exocrine gland  \n",
       "1203              37715            130135              prostate gland  \n",
       "1204              13322             26644             endocrine gland  \n",
       "1205              54737            144962                 bone marrow  \n",
       "\n",
       "[1206 rows x 7 columns]"
      ]
     },
     "execution_count": 3,
     "metadata": {},
     "output_type": "execute_result"
    }
   ],
   "source": [
    "census_counts = census[\"census_info\"][\"summary_cell_counts\"].read().concat().to_pandas()\n",
    "census_counts"
   ]
  },
  {
   "cell_type": "markdown",
   "metadata": {
    "pycharm": {
     "name": "#%% md\n"
    }
   },
   "source": [
    "For each combination of `organism` and values for each `category` of  cell metadata you can take a look at `total_cell_count` and `unique_cell_count` for the cell counts of that combination. \n",
    "\n",
    "The values for each `category` are specified in `ontology_term_id` and `label`, which are the value's IDs and labels, respectively.\n",
    "\n",
    "#### Example: cell metadata included in the summary counts table\n",
    "\n",
    "To get all the available cell metadata in the summary counts table you can do the following. Remember this is not all the cell metadata available, as some variables were omitted in the creation of this table."
   ]
  },
  {
   "cell_type": "code",
   "execution_count": 4,
   "metadata": {
    "execution": {
<<<<<<< HEAD
     "iopub.execute_input": "2023-01-20T19:58:15.576812Z",
     "iopub.status.busy": "2023-01-20T19:58:15.576339Z",
     "iopub.status.idle": "2023-01-20T19:58:15.584754Z",
     "shell.execute_reply": "2023-01-20T19:58:15.584166Z"
    },
    "pycharm": {
     "name": "#%%\n"
=======
     "iopub.execute_input": "2023-01-31T20:11:33.406165Z",
     "iopub.status.busy": "2023-01-31T20:11:33.405989Z",
     "iopub.status.idle": "2023-01-31T20:11:33.415985Z",
     "shell.execute_reply": "2023-01-31T20:11:33.414505Z"
>>>>>>> c1b6064a
    }
   },
   "outputs": [
    {
     "data": {
      "text/plain": [
       "organism      category               \n",
       "Homo sapiens  all                          1\n",
       "              assay                       20\n",
       "              cell_type                  557\n",
       "              disease                     53\n",
       "              self_reported_ethnicity     16\n",
       "              sex                          3\n",
       "              suspension_type              1\n",
       "              tissue                     197\n",
       "              tissue_general              59\n",
       "Mus musculus  all                          1\n",
       "              assay                        9\n",
       "              cell_type                  211\n",
       "              disease                      5\n",
       "              self_reported_ethnicity      1\n",
       "              sex                          3\n",
       "              suspension_type              1\n",
       "              tissue                      45\n",
       "              tissue_general              23\n",
       "dtype: int64"
      ]
     },
     "execution_count": 4,
     "metadata": {},
     "output_type": "execute_result"
    }
   ],
   "source": [
    "census_counts[[\"organism\", \"category\"]].value_counts(sort=False)"
   ]
  },
  {
   "cell_type": "markdown",
   "metadata": {
    "pycharm": {
     "name": "#%% md\n"
    }
   },
   "source": [
    "#### Example: cell counts for each sequencing assay in human data \n",
    "\n",
    "To get the cell counts for each sequencing assay type in human data, you can perform the following `pandas.DataFrame` operations:"
   ]
  },
  {
   "cell_type": "code",
   "execution_count": 5,
   "metadata": {
    "execution": {
<<<<<<< HEAD
     "iopub.execute_input": "2023-01-20T19:58:15.587799Z",
     "iopub.status.busy": "2023-01-20T19:58:15.587335Z",
     "iopub.status.idle": "2023-01-20T19:58:15.600558Z",
     "shell.execute_reply": "2023-01-20T19:58:15.599900Z"
    },
    "pycharm": {
     "name": "#%%\n"
=======
     "iopub.execute_input": "2023-01-31T20:11:33.419244Z",
     "iopub.status.busy": "2023-01-31T20:11:33.419090Z",
     "iopub.status.idle": "2023-01-31T20:11:33.432052Z",
     "shell.execute_reply": "2023-01-31T20:11:33.430443Z"
>>>>>>> c1b6064a
    }
   },
   "outputs": [
    {
     "data": {
      "text/html": [
       "<div>\n",
       "<style scoped>\n",
       "    .dataframe tbody tr th:only-of-type {\n",
       "        vertical-align: middle;\n",
       "    }\n",
       "\n",
       "    .dataframe tbody tr th {\n",
       "        vertical-align: top;\n",
       "    }\n",
       "\n",
       "    .dataframe thead th {\n",
       "        text-align: right;\n",
       "    }\n",
       "</style>\n",
       "<table border=\"1\" class=\"dataframe\">\n",
       "  <thead>\n",
       "    <tr style=\"text-align: right;\">\n",
       "      <th></th>\n",
       "      <th>soma_joinid</th>\n",
       "      <th>organism</th>\n",
       "      <th>category</th>\n",
       "      <th>ontology_term_id</th>\n",
       "      <th>unique_cell_count</th>\n",
       "      <th>total_cell_count</th>\n",
       "      <th>label</th>\n",
       "    </tr>\n",
       "  </thead>\n",
       "  <tbody>\n",
       "    <tr>\n",
       "      <th>11</th>\n",
       "      <td>11</td>\n",
       "      <td>Homo sapiens</td>\n",
       "      <td>assay</td>\n",
       "      <td>EFO:0009922</td>\n",
       "      <td>9119120</td>\n",
       "      <td>18000570</td>\n",
       "      <td>10x 3' v3</td>\n",
       "    </tr>\n",
       "    <tr>\n",
       "      <th>8</th>\n",
       "      <td>8</td>\n",
       "      <td>Homo sapiens</td>\n",
       "      <td>assay</td>\n",
       "      <td>EFO:0009899</td>\n",
       "      <td>5334532</td>\n",
       "      <td>10599706</td>\n",
       "      <td>10x 3' v2</td>\n",
       "    </tr>\n",
       "    <tr>\n",
       "      <th>14</th>\n",
       "      <td>14</td>\n",
       "      <td>Homo sapiens</td>\n",
       "      <td>assay</td>\n",
       "      <td>EFO:0010550</td>\n",
       "      <td>4062980</td>\n",
       "      <td>5064268</td>\n",
       "      <td>sci-RNA-seq</td>\n",
       "    </tr>\n",
       "    <tr>\n",
       "      <th>15</th>\n",
       "      <td>15</td>\n",
       "      <td>Homo sapiens</td>\n",
       "      <td>assay</td>\n",
       "      <td>EFO:0011025</td>\n",
       "      <td>2968996</td>\n",
       "      <td>4684103</td>\n",
       "      <td>10x 5' v1</td>\n",
       "    </tr>\n",
       "    <tr>\n",
       "      <th>9</th>\n",
       "      <td>9</td>\n",
       "      <td>Homo sapiens</td>\n",
       "      <td>assay</td>\n",
       "      <td>EFO:0009900</td>\n",
       "      <td>1611873</td>\n",
       "      <td>1740273</td>\n",
       "      <td>10x 5' v2</td>\n",
       "    </tr>\n",
       "    <tr>\n",
       "      <th>17</th>\n",
       "      <td>17</td>\n",
       "      <td>Homo sapiens</td>\n",
       "      <td>assay</td>\n",
       "      <td>EFO:0030003</td>\n",
       "      <td>651223</td>\n",
       "      <td>657933</td>\n",
       "      <td>10x 3' transcription profiling</td>\n",
       "    </tr>\n",
       "    <tr>\n",
       "      <th>16</th>\n",
       "      <td>16</td>\n",
       "      <td>Homo sapiens</td>\n",
       "      <td>assay</td>\n",
       "      <td>EFO:0030002</td>\n",
       "      <td>598266</td>\n",
       "      <td>642559</td>\n",
       "      <td>microwell-seq</td>\n",
       "    </tr>\n",
       "    <tr>\n",
       "      <th>18</th>\n",
       "      <td>18</td>\n",
       "      <td>Homo sapiens</td>\n",
       "      <td>assay</td>\n",
       "      <td>EFO:0030004</td>\n",
       "      <td>600929</td>\n",
       "      <td>600929</td>\n",
       "      <td>10x 5' transcription profiling</td>\n",
       "    </tr>\n",
       "    <tr>\n",
       "      <th>1</th>\n",
       "      <td>1</td>\n",
       "      <td>Homo sapiens</td>\n",
       "      <td>assay</td>\n",
       "      <td>EFO:0008722</td>\n",
       "      <td>177719</td>\n",
       "      <td>260396</td>\n",
       "      <td>Drop-seq</td>\n",
       "    </tr>\n",
       "    <tr>\n",
       "      <th>19</th>\n",
       "      <td>19</td>\n",
       "      <td>Homo sapiens</td>\n",
       "      <td>assay</td>\n",
       "      <td>EFO:0700003</td>\n",
       "      <td>136067</td>\n",
       "      <td>177276</td>\n",
       "      <td>BD Rhapsody Whole Transcriptome Analysis</td>\n",
       "    </tr>\n",
       "    <tr>\n",
       "      <th>4</th>\n",
       "      <td>4</td>\n",
       "      <td>Homo sapiens</td>\n",
       "      <td>assay</td>\n",
       "      <td>EFO:0008919</td>\n",
       "      <td>44721</td>\n",
       "      <td>161998</td>\n",
       "      <td>Seq-Well</td>\n",
       "    </tr>\n",
       "    <tr>\n",
       "      <th>5</th>\n",
       "      <td>5</td>\n",
       "      <td>Homo sapiens</td>\n",
       "      <td>assay</td>\n",
       "      <td>EFO:0008931</td>\n",
       "      <td>45640</td>\n",
       "      <td>159873</td>\n",
       "      <td>Smart-seq2</td>\n",
       "    </tr>\n",
       "    <tr>\n",
       "      <th>3</th>\n",
       "      <td>3</td>\n",
       "      <td>Homo sapiens</td>\n",
       "      <td>assay</td>\n",
       "      <td>EFO:0008913</td>\n",
       "      <td>133511</td>\n",
       "      <td>133511</td>\n",
       "      <td>single-cell RNA sequencing</td>\n",
       "    </tr>\n",
       "    <tr>\n",
       "      <th>13</th>\n",
       "      <td>13</td>\n",
       "      <td>Homo sapiens</td>\n",
       "      <td>assay</td>\n",
       "      <td>EFO:0010183</td>\n",
       "      <td>0</td>\n",
       "      <td>117962</td>\n",
       "      <td>single cell library construction</td>\n",
       "    </tr>\n",
       "    <tr>\n",
       "      <th>20</th>\n",
       "      <td>20</td>\n",
       "      <td>Homo sapiens</td>\n",
       "      <td>assay</td>\n",
       "      <td>EFO:0700004</td>\n",
       "      <td>96145</td>\n",
       "      <td>96145</td>\n",
       "      <td>BD Rhapsody Targeted mRNA</td>\n",
       "    </tr>\n",
       "    <tr>\n",
       "      <th>10</th>\n",
       "      <td>10</td>\n",
       "      <td>Homo sapiens</td>\n",
       "      <td>assay</td>\n",
       "      <td>EFO:0009901</td>\n",
       "      <td>36679</td>\n",
       "      <td>52494</td>\n",
       "      <td>10x 3' v1</td>\n",
       "    </tr>\n",
       "    <tr>\n",
       "      <th>2</th>\n",
       "      <td>2</td>\n",
       "      <td>Homo sapiens</td>\n",
       "      <td>assay</td>\n",
       "      <td>EFO:0008780</td>\n",
       "      <td>0</td>\n",
       "      <td>51304</td>\n",
       "      <td>inDrop</td>\n",
       "    </tr>\n",
       "    <tr>\n",
       "      <th>7</th>\n",
       "      <td>7</td>\n",
       "      <td>Homo sapiens</td>\n",
       "      <td>assay</td>\n",
       "      <td>EFO:0008995</td>\n",
       "      <td>0</td>\n",
       "      <td>30244</td>\n",
       "      <td>10x technology</td>\n",
       "    </tr>\n",
       "    <tr>\n",
       "      <th>6</th>\n",
       "      <td>6</td>\n",
       "      <td>Homo sapiens</td>\n",
       "      <td>assay</td>\n",
       "      <td>EFO:0008953</td>\n",
       "      <td>0</td>\n",
       "      <td>9386</td>\n",
       "      <td>STRT-seq</td>\n",
       "    </tr>\n",
       "    <tr>\n",
       "      <th>12</th>\n",
       "      <td>12</td>\n",
       "      <td>Homo sapiens</td>\n",
       "      <td>assay</td>\n",
       "      <td>EFO:0010010</td>\n",
       "      <td>0</td>\n",
       "      <td>5244</td>\n",
       "      <td>CEL-seq2</td>\n",
       "    </tr>\n",
       "  </tbody>\n",
       "</table>\n",
       "</div>"
      ],
      "text/plain": [
       "    soma_joinid      organism category ontology_term_id  unique_cell_count  \\\n",
       "11           11  Homo sapiens    assay      EFO:0009922            9119120   \n",
       "8             8  Homo sapiens    assay      EFO:0009899            5334532   \n",
       "14           14  Homo sapiens    assay      EFO:0010550            4062980   \n",
       "15           15  Homo sapiens    assay      EFO:0011025            2968996   \n",
       "9             9  Homo sapiens    assay      EFO:0009900            1611873   \n",
       "17           17  Homo sapiens    assay      EFO:0030003             651223   \n",
       "16           16  Homo sapiens    assay      EFO:0030002             598266   \n",
       "18           18  Homo sapiens    assay      EFO:0030004             600929   \n",
       "1             1  Homo sapiens    assay      EFO:0008722             177719   \n",
       "19           19  Homo sapiens    assay      EFO:0700003             136067   \n",
       "4             4  Homo sapiens    assay      EFO:0008919              44721   \n",
       "5             5  Homo sapiens    assay      EFO:0008931              45640   \n",
       "3             3  Homo sapiens    assay      EFO:0008913             133511   \n",
       "13           13  Homo sapiens    assay      EFO:0010183                  0   \n",
       "20           20  Homo sapiens    assay      EFO:0700004              96145   \n",
       "10           10  Homo sapiens    assay      EFO:0009901              36679   \n",
       "2             2  Homo sapiens    assay      EFO:0008780                  0   \n",
       "7             7  Homo sapiens    assay      EFO:0008995                  0   \n",
       "6             6  Homo sapiens    assay      EFO:0008953                  0   \n",
       "12           12  Homo sapiens    assay      EFO:0010010                  0   \n",
       "\n",
       "    total_cell_count                                     label  \n",
       "11          18000570                                 10x 3' v3  \n",
       "8           10599706                                 10x 3' v2  \n",
       "14           5064268                               sci-RNA-seq  \n",
       "15           4684103                                 10x 5' v1  \n",
       "9            1740273                                 10x 5' v2  \n",
       "17            657933            10x 3' transcription profiling  \n",
       "16            642559                             microwell-seq  \n",
       "18            600929            10x 5' transcription profiling  \n",
       "1             260396                                  Drop-seq  \n",
       "19            177276  BD Rhapsody Whole Transcriptome Analysis  \n",
       "4             161998                                  Seq-Well  \n",
       "5             159873                                Smart-seq2  \n",
       "3             133511                single-cell RNA sequencing  \n",
       "13            117962          single cell library construction  \n",
       "20             96145                 BD Rhapsody Targeted mRNA  \n",
       "10             52494                                 10x 3' v1  \n",
       "2              51304                                    inDrop  \n",
       "7              30244                            10x technology  \n",
       "6               9386                                  STRT-seq  \n",
       "12              5244                                  CEL-seq2  "
      ]
     },
     "execution_count": 5,
     "metadata": {},
     "output_type": "execute_result"
    }
   ],
   "source": [
    "census_human_assays = census_counts.query(\"organism == 'Homo sapiens' & category == 'assay'\")\n",
    "census_human_assays.sort_values(\"total_cell_count\", ascending=False)"
   ]
  },
  {
   "cell_type": "markdown",
   "metadata": {
    "pycharm": {
     "name": "#%% md\n"
    }
   },
   "source": [
    "#### Example: number of microglial cells in the Cell Census\n",
    "\n",
    "If you have a specific term from any of the categories shown above you can directly find out the number of cells for that term."
   ]
  },
  {
   "cell_type": "code",
   "execution_count": 6,
   "metadata": {
    "execution": {
<<<<<<< HEAD
     "iopub.execute_input": "2023-01-20T19:58:15.603553Z",
     "iopub.status.busy": "2023-01-20T19:58:15.603237Z",
     "iopub.status.idle": "2023-01-20T19:58:15.613558Z",
     "shell.execute_reply": "2023-01-20T19:58:15.612832Z"
    },
    "pycharm": {
     "name": "#%%\n"
=======
     "iopub.execute_input": "2023-01-31T20:11:33.435301Z",
     "iopub.status.busy": "2023-01-31T20:11:33.435156Z",
     "iopub.status.idle": "2023-01-31T20:11:33.444538Z",
     "shell.execute_reply": "2023-01-31T20:11:33.443306Z"
>>>>>>> c1b6064a
    }
   },
   "outputs": [
    {
     "data": {
      "text/html": [
       "<div>\n",
       "<style scoped>\n",
       "    .dataframe tbody tr th:only-of-type {\n",
       "        vertical-align: middle;\n",
       "    }\n",
       "\n",
       "    .dataframe tbody tr th {\n",
       "        vertical-align: top;\n",
       "    }\n",
       "\n",
       "    .dataframe thead th {\n",
       "        text-align: right;\n",
       "    }\n",
       "</style>\n",
       "<table border=\"1\" class=\"dataframe\">\n",
       "  <thead>\n",
       "    <tr style=\"text-align: right;\">\n",
       "      <th></th>\n",
       "      <th>soma_joinid</th>\n",
       "      <th>organism</th>\n",
       "      <th>category</th>\n",
       "      <th>ontology_term_id</th>\n",
       "      <th>unique_cell_count</th>\n",
       "      <th>total_cell_count</th>\n",
       "      <th>label</th>\n",
       "    </tr>\n",
       "  </thead>\n",
       "  <tbody>\n",
       "    <tr>\n",
       "      <th>65</th>\n",
       "      <td>65</td>\n",
       "      <td>Homo sapiens</td>\n",
       "      <td>cell_type</td>\n",
       "      <td>CL:0000129</td>\n",
       "      <td>68691</td>\n",
       "      <td>326622</td>\n",
       "      <td>microglial cell</td>\n",
       "    </tr>\n",
       "    <tr>\n",
       "      <th>939</th>\n",
       "      <td>939</td>\n",
       "      <td>Mus musculus</td>\n",
       "      <td>cell_type</td>\n",
       "      <td>CL:0000129</td>\n",
       "      <td>34990</td>\n",
       "      <td>62617</td>\n",
       "      <td>microglial cell</td>\n",
       "    </tr>\n",
       "  </tbody>\n",
       "</table>\n",
       "</div>"
      ],
      "text/plain": [
       "     soma_joinid      organism   category ontology_term_id  unique_cell_count  \\\n",
       "65            65  Homo sapiens  cell_type       CL:0000129              68691   \n",
       "939          939  Mus musculus  cell_type       CL:0000129              34990   \n",
       "\n",
       "     total_cell_count            label  \n",
       "65             326622  microglial cell  \n",
       "939             62617  microglial cell  "
      ]
     },
     "execution_count": 6,
     "metadata": {},
     "output_type": "execute_result"
    }
   ],
   "source": [
    "census_counts.query(\"label == 'microglial cell'\")"
   ]
  },
  {
   "cell_type": "markdown",
   "metadata": {
    "pycharm": {
     "name": "#%% md\n"
    }
   },
   "source": [
    "## Cell metadata\n",
    "\n",
    "You can obtain all cell metadata variables by directly querying the columns of the corresponding `SOMADataFrame`.\n",
    "\n",
    "All of these variables can be used for querying the Cell Census in case you want to work with specific cells."
   ]
  },
  {
   "cell_type": "code",
   "execution_count": 7,
   "metadata": {
    "execution": {
     "iopub.execute_input": "2023-01-31T20:11:33.448749Z",
     "iopub.status.busy": "2023-01-31T20:11:33.448599Z",
     "iopub.status.idle": "2023-01-31T20:11:33.847206Z",
     "shell.execute_reply": "2023-01-31T20:11:33.845690Z"
    },
    "scrolled": true,
    "pycharm": {
     "name": "#%%\n"
    }
   },
   "outputs": [
    {
     "data": {
      "text/plain": [
       "['soma_joinid',\n",
       " 'dataset_id',\n",
       " 'assay',\n",
       " 'assay_ontology_term_id',\n",
       " 'cell_type',\n",
       " 'cell_type_ontology_term_id',\n",
       " 'development_stage',\n",
       " 'development_stage_ontology_term_id',\n",
       " 'disease',\n",
       " 'disease_ontology_term_id',\n",
       " 'donor_id',\n",
       " 'is_primary_data',\n",
       " 'self_reported_ethnicity',\n",
       " 'self_reported_ethnicity_ontology_term_id',\n",
       " 'sex',\n",
       " 'sex_ontology_term_id',\n",
       " 'suspension_type',\n",
       " 'tissue',\n",
       " 'tissue_ontology_term_id',\n",
       " 'tissue_general',\n",
       " 'tissue_general_ontology_term_id']"
      ]
     },
     "execution_count": 7,
     "metadata": {},
     "output_type": "execute_result"
    }
   ],
   "source": [
    "list(census[\"census_data\"][\"homo_sapiens\"].obs.keys())"
   ]
  },
  {
   "cell_type": "markdown",
   "metadata": {
    "pycharm": {
     "name": "#%% md\n"
    }
   },
   "source": [
    "All of these variables are defined in the [CELLxGENE dataset schema](https://github.com/chanzuckerberg/single-cell-curation/blob/main/schema/3.0.0/schema.md#obs-cell-metadata) except for the following:\n",
    "\n",
    "- `soma_joinid`: a SOMA-defined value use for join operations.\n",
    "- `dataset_id`: the dataset id as encoded in `census[\"census-info\"][\"datasets\"]`.\n",
    "- `tissue_general` and `tissue_general_ontology_term_id`: the high-level tissue mapping."
   ]
  },
  {
   "cell_type": "markdown",
   "metadata": {
    "pycharm": {
     "name": "#%% md\n"
    }
   },
   "source": [
    "## Gene metadata\n",
    "\n",
    "Similarly, we can obtain all gene metadata variables by directly querying the columns of the corresponding `SOMADataFrame`.\n",
    "\n",
    "These are the variables you can use for querying the Cell Census in case there are specific genes you are interested in."
   ]
  },
  {
   "cell_type": "code",
   "execution_count": 8,
   "metadata": {
    "execution": {
<<<<<<< HEAD
     "iopub.execute_input": "2023-01-20T19:58:15.942152Z",
     "iopub.status.busy": "2023-01-20T19:58:15.941865Z",
     "iopub.status.idle": "2023-01-20T19:58:16.316934Z",
     "shell.execute_reply": "2023-01-20T19:58:16.316238Z"
    },
    "pycharm": {
     "name": "#%%\n"
=======
     "iopub.execute_input": "2023-01-31T20:11:33.850650Z",
     "iopub.status.busy": "2023-01-31T20:11:33.850499Z",
     "iopub.status.idle": "2023-01-31T20:11:34.282606Z",
     "shell.execute_reply": "2023-01-31T20:11:34.280653Z"
>>>>>>> c1b6064a
    }
   },
   "outputs": [
    {
     "data": {
      "text/plain": [
       "['soma_joinid', 'feature_id', 'feature_name', 'feature_length']"
      ]
     },
     "execution_count": 8,
     "metadata": {},
     "output_type": "execute_result"
    }
   ],
   "source": [
    "list(census[\"census_data\"][\"homo_sapiens\"].ms[\"RNA\"].var.keys())"
   ]
  },
  {
   "cell_type": "markdown",
   "metadata": {
    "pycharm": {
     "name": "#%% md\n"
    }
   },
   "source": [
    "All of these variables are defined in the [CELLxGENE dataset schema](https://github.com/chanzuckerberg/single-cell-curation/blob/main/schema/3.0.0/schema.md#var-and-rawvar-gene-metadata) except for the following:\n",
    "\n",
    "- `soma_joinid`: a SOMA-defined value use for join operations.\n",
    "- `feature_length`: the length in base pairs of the gene."
   ]
  },
  {
   "cell_type": "markdown",
   "metadata": {
    "pycharm": {
     "name": "#%% md\n"
    }
   },
   "source": [
    "## Understanding Cell Census contents beyond the summary tables\n",
    "\n",
    "While using the pre-computed tables in `census[\"census_info\"]` is an easy and quick way to understand the contents of the Cell Census, it falls short if you want to learn more about certain slices of the Cell Census.\n",
    "\n",
    "For example, you may want to learn more about:\n",
    "\n",
    "- What are the cell types available for human liver? \n",
    "- What are the total number of cells in all lung datasets stratified by sequencing technology?\n",
    "- What is the sex distribution of all cells from brain in mouse?\n",
    "- What are the diseases available for T cells? \n",
    "\n",
    "All of these questions can be answered by directly querying the cell metadata as shown in the examples below.\n",
    "\n",
    "### Example: all cell types available in human\n",
    "\n",
    "To exemplify the process of accessing and slicing cell metadata for summary stats, let's start with a trivial example and take a look at all human cell types available in the Cell Census:"
   ]
  },
  {
   "cell_type": "code",
   "execution_count": 9,
   "metadata": {
    "execution": {
<<<<<<< HEAD
     "iopub.execute_input": "2023-01-20T19:58:16.319823Z",
     "iopub.status.busy": "2023-01-20T19:58:16.319547Z",
     "iopub.status.idle": "2023-01-20T19:58:20.460682Z",
     "shell.execute_reply": "2023-01-20T19:58:20.459878Z"
    },
    "pycharm": {
     "name": "#%%\n"
=======
     "iopub.execute_input": "2023-01-31T20:11:34.286709Z",
     "iopub.status.busy": "2023-01-31T20:11:34.286556Z",
     "iopub.status.idle": "2023-01-31T20:11:38.420318Z",
     "shell.execute_reply": "2023-01-31T20:11:38.419483Z"
>>>>>>> c1b6064a
    }
   },
   "outputs": [
    {
     "data": {
      "text/html": [
       "<div>\n",
       "<style scoped>\n",
       "    .dataframe tbody tr th:only-of-type {\n",
       "        vertical-align: middle;\n",
       "    }\n",
       "\n",
       "    .dataframe tbody tr th {\n",
       "        vertical-align: top;\n",
       "    }\n",
       "\n",
       "    .dataframe thead th {\n",
       "        text-align: right;\n",
       "    }\n",
       "</style>\n",
       "<table border=\"1\" class=\"dataframe\">\n",
       "  <thead>\n",
       "    <tr style=\"text-align: right;\">\n",
       "      <th></th>\n",
       "      <th>cell_type</th>\n",
       "      <th>is_primary_data</th>\n",
       "    </tr>\n",
       "  </thead>\n",
       "  <tbody>\n",
       "    <tr>\n",
       "      <th>0</th>\n",
       "      <td>oligodendrocyte</td>\n",
       "      <td>True</td>\n",
       "    </tr>\n",
       "    <tr>\n",
       "      <th>1</th>\n",
       "      <td>oligodendrocyte</td>\n",
       "      <td>True</td>\n",
       "    </tr>\n",
       "    <tr>\n",
       "      <th>2</th>\n",
       "      <td>oligodendrocyte</td>\n",
       "      <td>True</td>\n",
       "    </tr>\n",
       "    <tr>\n",
       "      <th>3</th>\n",
       "      <td>oligodendrocyte</td>\n",
       "      <td>True</td>\n",
       "    </tr>\n",
       "    <tr>\n",
       "      <th>4</th>\n",
       "      <td>oligodendrocyte</td>\n",
       "      <td>True</td>\n",
       "    </tr>\n",
       "    <tr>\n",
       "      <th>...</th>\n",
       "      <td>...</td>\n",
       "      <td>...</td>\n",
       "    </tr>\n",
       "    <tr>\n",
       "      <th>43246169</th>\n",
       "      <td>epithelial cell</td>\n",
       "      <td>False</td>\n",
       "    </tr>\n",
       "    <tr>\n",
       "      <th>43246170</th>\n",
       "      <td>hepatocyte</td>\n",
       "      <td>False</td>\n",
       "    </tr>\n",
       "    <tr>\n",
       "      <th>43246171</th>\n",
       "      <td>epithelial cell of alveolus of lung</td>\n",
       "      <td>False</td>\n",
       "    </tr>\n",
       "    <tr>\n",
       "      <th>43246172</th>\n",
       "      <td>goblet cell</td>\n",
       "      <td>False</td>\n",
       "    </tr>\n",
       "    <tr>\n",
       "      <th>43246173</th>\n",
       "      <td>epithelial cell of alveolus of lung</td>\n",
       "      <td>False</td>\n",
       "    </tr>\n",
       "  </tbody>\n",
       "</table>\n",
       "<p>43246174 rows × 2 columns</p>\n",
       "</div>"
      ],
      "text/plain": [
       "                                    cell_type  is_primary_data\n",
       "0                             oligodendrocyte             True\n",
       "1                             oligodendrocyte             True\n",
       "2                             oligodendrocyte             True\n",
       "3                             oligodendrocyte             True\n",
       "4                             oligodendrocyte             True\n",
       "...                                       ...              ...\n",
       "43246169                      epithelial cell            False\n",
       "43246170                           hepatocyte            False\n",
       "43246171  epithelial cell of alveolus of lung            False\n",
       "43246172                          goblet cell            False\n",
       "43246173  epithelial cell of alveolus of lung            False\n",
       "\n",
       "[43246174 rows x 2 columns]"
      ]
     },
     "execution_count": 9,
     "metadata": {},
     "output_type": "execute_result"
    }
   ],
   "source": [
    "human_cell_types = (\n",
    "    census[\"census_data\"][\"homo_sapiens\"].obs.read(column_names=[\"cell_type\", \"is_primary_data\"]).concat().to_pandas()\n",
    ")\n",
    "human_cell_types"
   ]
  },
  {
   "cell_type": "markdown",
   "metadata": {
    "pycharm": {
     "name": "#%% md\n"
    }
   },
   "source": [
    "The number of rows is the total number of cells for humans. Now, if you wish to get the cell counts per cell type we can perform some `pandas` operations on this object.\n",
    "\n",
    "In addition, we will only focus on cells that are marked with `is_primary_data=True` as this ensures we de-duplicate cells that appear more than once in CELLxGENE Discover."
   ]
  },
  {
   "cell_type": "code",
   "execution_count": 10,
   "metadata": {
    "execution": {
<<<<<<< HEAD
     "iopub.execute_input": "2023-01-20T19:58:20.463719Z",
     "iopub.status.busy": "2023-01-20T19:58:20.463418Z",
     "iopub.status.idle": "2023-01-20T19:58:24.928618Z",
     "shell.execute_reply": "2023-01-20T19:58:24.927952Z"
    },
    "pycharm": {
     "name": "#%%\n"
=======
     "iopub.execute_input": "2023-01-31T20:11:38.423228Z",
     "iopub.status.busy": "2023-01-31T20:11:38.423078Z",
     "iopub.status.idle": "2023-01-31T20:11:42.245863Z",
     "shell.execute_reply": "2023-01-31T20:11:42.243675Z"
>>>>>>> c1b6064a
    }
   },
   "outputs": [
    {
     "data": {
      "text/plain": [
       "(25618401, 1)"
      ]
     },
     "execution_count": 10,
     "metadata": {},
     "output_type": "execute_result"
    }
   ],
   "source": [
    "human_cell_types = (\n",
    "    census[\"census_data\"][\"homo_sapiens\"]\n",
    "    .obs.read(column_names=[\"cell_type\"], value_filter=\"is_primary_data == True\")\n",
    "    .concat()\n",
    "    .to_pandas()\n",
    ")\n",
    "\n",
    "human_cell_types = human_cell_types[[\"cell_type\"]]\n",
    "human_cell_types.shape"
   ]
  },
  {
   "cell_type": "markdown",
   "metadata": {
    "pycharm": {
     "name": "#%% md\n"
    }
   },
   "source": [
    "This is the number of unique cells. Now let's look at the counts per cell type:"
   ]
  },
  {
   "cell_type": "code",
   "execution_count": 11,
   "metadata": {
    "execution": {
<<<<<<< HEAD
     "iopub.execute_input": "2023-01-20T19:58:24.931631Z",
     "iopub.status.busy": "2023-01-20T19:58:24.931320Z",
     "iopub.status.idle": "2023-01-20T19:58:26.675745Z",
     "shell.execute_reply": "2023-01-20T19:58:26.675024Z"
    },
    "pycharm": {
     "name": "#%%\n"
=======
     "iopub.execute_input": "2023-01-31T20:11:42.249395Z",
     "iopub.status.busy": "2023-01-31T20:11:42.249236Z",
     "iopub.status.idle": "2023-01-31T20:11:43.657829Z",
     "shell.execute_reply": "2023-01-31T20:11:43.656053Z"
>>>>>>> c1b6064a
    }
   },
   "outputs": [
    {
     "data": {
      "text/plain": [
       "cell_type                            \n",
       "neuron                                   2667372\n",
       "glutamatergic neuron                     1546910\n",
       "CD8-positive, alpha-beta T cell           955814\n",
       "CD4-positive, alpha-beta T cell           946341\n",
       "classical monocyte                        901787\n",
       "                                          ...   \n",
       "pigmented ciliary epithelial cell             17\n",
       "serous cell of epithelium of bronchus         15\n",
       "sperm                                         11\n",
       "type N enteroendocrine cell                   10\n",
       "mature T cell                                  1\n",
       "Length: 543, dtype: int64"
      ]
     },
     "execution_count": 11,
     "metadata": {},
     "output_type": "execute_result"
    }
   ],
   "source": [
    "human_cell_type_counts = human_cell_types.value_counts()\n",
    "human_cell_type_counts"
   ]
  },
  {
   "cell_type": "markdown",
   "metadata": {
    "pycharm": {
     "name": "#%% md\n"
    }
   },
   "source": [
    "This shows you that the most abundant cell types are \"glutamatergic neuron\", \"CD8-positive, alpha-beta T cell\", and \"CD4-positive, alpha-beta T cell\". \n",
    "\n",
    "Now let's take a look at the number of unique cell types:"
   ]
  },
  {
   "cell_type": "code",
   "execution_count": 12,
   "metadata": {
    "execution": {
<<<<<<< HEAD
     "iopub.execute_input": "2023-01-20T19:58:26.678654Z",
     "iopub.status.busy": "2023-01-20T19:58:26.678369Z",
     "iopub.status.idle": "2023-01-20T19:58:26.682556Z",
     "shell.execute_reply": "2023-01-20T19:58:26.681905Z"
    },
    "pycharm": {
     "name": "#%%\n"
=======
     "iopub.execute_input": "2023-01-31T20:11:43.662933Z",
     "iopub.status.busy": "2023-01-31T20:11:43.662733Z",
     "iopub.status.idle": "2023-01-31T20:11:43.669587Z",
     "shell.execute_reply": "2023-01-31T20:11:43.668310Z"
>>>>>>> c1b6064a
    }
   },
   "outputs": [
    {
     "data": {
      "text/plain": [
       "(543,)"
      ]
     },
     "execution_count": 12,
     "metadata": {},
     "output_type": "execute_result"
    }
   ],
   "source": [
    "human_cell_type_counts.shape"
   ]
  },
  {
   "cell_type": "markdown",
   "metadata": {
    "pycharm": {
     "name": "#%% md\n"
    }
   },
   "source": [
    "That is the total number of different cell types for human.\n",
    "\n",
    "All the information in this example can be quickly obtained from the summary table at `census[\"census-info\"][\"summary_cell_counts\"]`.\n",
    "\n",
    "The examples below are more complex and can only be achieved by accessing the cell metadata.\n",
    "\n",
    "### Example: cell types available in human liver\n",
    "\n",
    "Similar to the example above, we can learn what cell types are available for a specific tissue, e.g. liver.\n",
    "\n",
    "To achieve this goal we just need to limit our cell metadata to that tissue. We will use the information in the cell metadata variable `tissue_general`. This variable contains the high-level tissue label for all cells in the Cell Census:"
   ]
  },
  {
   "cell_type": "code",
   "execution_count": 13,
   "metadata": {
    "execution": {
<<<<<<< HEAD
     "iopub.execute_input": "2023-01-20T19:58:26.685230Z",
     "iopub.status.busy": "2023-01-20T19:58:26.684968Z",
     "iopub.status.idle": "2023-01-20T19:58:30.597184Z",
     "shell.execute_reply": "2023-01-20T19:58:30.596603Z"
    },
    "pycharm": {
     "name": "#%%\n"
=======
     "iopub.execute_input": "2023-01-31T20:11:43.672176Z",
     "iopub.status.busy": "2023-01-31T20:11:43.672030Z",
     "iopub.status.idle": "2023-01-31T20:11:47.278723Z",
     "shell.execute_reply": "2023-01-31T20:11:47.277433Z"
>>>>>>> c1b6064a
    }
   },
   "outputs": [
    {
     "data": {
      "text/plain": [
       "hepatoblast                             58447\n",
       "neoplastic cell                         52431\n",
       "erythroblast                            42328\n",
       "periportal region hepatocyte            23509\n",
       "hepatocyte                              19694\n",
       "                                        ...  \n",
       "epithelial cell of exocrine pancreas        1\n",
       "germinal center B cell                      1\n",
       "cell of skeletal muscle                     1\n",
       "enteroendocrine cell                        1\n",
       "endocrine cell                              1\n",
       "Name: cell_type, Length: 110, dtype: int64"
      ]
     },
     "execution_count": 13,
     "metadata": {},
     "output_type": "execute_result"
    }
   ],
   "source": [
    "human_liver_cell_types = (\n",
    "    census[\"census_data\"][\"homo_sapiens\"]\n",
    "    .obs.read(\n",
    "        column_names=[\"cell_type\"],\n",
    "        value_filter=\"is_primary_data == True and tissue_general == 'liver'\",\n",
    "    )\n",
    "    .concat()\n",
    "    .to_pandas()\n",
    ")\n",
    "\n",
    "human_liver_cell_types[\"cell_type\"].value_counts()"
   ]
  },
  {
   "cell_type": "markdown",
   "metadata": {
    "pycharm": {
     "name": "#%% md\n"
    }
   },
   "source": [
    "These are the cell types and their cell counts in the human liver.\n",
    "\n",
    "### Example: diseased T cells in human tissues\n",
    "\n",
    "In this example we are going to get the counts for all diseased cells annotated as T cells. For the sake of the example we will focus on \"CD8-positive, alpha-beta T cell\" and \"CD4-positive, alpha-beta T cell\":"
   ]
  },
  {
   "cell_type": "code",
   "execution_count": 14,
   "metadata": {
    "execution": {
<<<<<<< HEAD
     "iopub.execute_input": "2023-01-20T19:58:30.600147Z",
     "iopub.status.busy": "2023-01-20T19:58:30.599857Z",
     "iopub.status.idle": "2023-01-20T19:58:35.756803Z",
     "shell.execute_reply": "2023-01-20T19:58:35.756158Z"
    },
    "pycharm": {
     "name": "#%%\n"
=======
     "iopub.execute_input": "2023-01-31T20:11:47.281613Z",
     "iopub.status.busy": "2023-01-31T20:11:47.281461Z",
     "iopub.status.idle": "2023-01-31T20:11:52.172380Z",
     "shell.execute_reply": "2023-01-31T20:11:52.170560Z"
>>>>>>> c1b6064a
    }
   },
   "outputs": [
    {
     "data": {
      "text/plain": [
       "disease                       tissue_general    \n",
       "B-cell non-Hodgkin lymphoma   blood                  62499\n",
       "COVID-19                      blood                 814620\n",
       "                              lung                    5014\n",
       "                              nose                      13\n",
       "                              respiratory system         4\n",
       "                              saliva                    41\n",
       "Crohn disease                 small intestine          960\n",
       "Down syndrome                 bone marrow              181\n",
       "follicular lymphoma           lymph node              1089\n",
       "influenza                     blood                   8871\n",
       "lung adenocarcinoma           lung                   30499\n",
       "respiratory system disorder   blood                  34301\n",
       "squamous cell lung carcinoma  lung                    9001\n",
       "systemic lupus erythematosus  blood                 355471\n",
       "dtype: int64"
      ]
     },
     "execution_count": 14,
     "metadata": {},
     "output_type": "execute_result"
    }
   ],
   "source": [
    "t_cells_list = [\"CD8-positive, alpha-beta T cell\", \"CD4-positive, alpha-beta T cell\"]\n",
    "\n",
    "t_cells_diseased = (\n",
    "    census[\"census_data\"][\"homo_sapiens\"]\n",
    "    .obs.read(\n",
    "        column_names=[\"disease\", \"tissue_general\"],\n",
    "        value_filter=f\"is_primary_data == True and cell_type in {t_cells_list} and disease != 'normal'\",\n",
    "    )\n",
    "    .concat()\n",
    "    .to_pandas()\n",
    ")\n",
    "\n",
    "t_cells_diseased = t_cells_diseased[[\"disease\", \"tissue_general\"]].value_counts(sort=False)\n",
    "t_cells_diseased"
   ]
  },
  {
   "cell_type": "markdown",
   "metadata": {
    "pycharm": {
     "name": "#%% md\n"
    }
   },
   "source": [
    "These are the cell counts annotated with the indicated disease across human tissues for \"CD8-positive, alpha-beta T cell\" or \"CD4-positive, alpha-beta T cell\"."
   ]
  }
 ],
 "metadata": {
  "kernelspec": {
   "display_name": "Python 3 (ipykernel)",
   "language": "python",
   "name": "python3"
  },
  "language_info": {
   "codemirror_mode": {
    "name": "ipython",
    "version": 3
   },
   "file_extension": ".py",
   "mimetype": "text/x-python",
   "name": "python",
   "nbconvert_exporter": "python",
   "pygments_lexer": "ipython3",
   "version": "3.10.6"
  },
  "vscode": {
   "interpreter": {
    "hash": "3da8ec1c162cd849e59e6ea2824b2e353dce799884e910aae99411be5277f953"
   }
  }
 },
 "nbformat": 4,
 "nbformat_minor": 2
}<|MERGE_RESOLUTION|>--- conflicted
+++ resolved
@@ -2,11 +2,7 @@
  "cells": [
   {
    "cell_type": "markdown",
-   "metadata": {
-    "pycharm": {
-     "name": "#%% md\n"
-    }
-   },
+   "metadata": {},
    "source": [
     "# Learning about the CELLxGENE Cell Census\n",
     "\n",
@@ -35,20 +31,10 @@
    "execution_count": 1,
    "metadata": {
     "execution": {
-<<<<<<< HEAD
-     "iopub.execute_input": "2023-01-20T19:58:13.625304Z",
-     "iopub.status.busy": "2023-01-20T19:58:13.625000Z",
-     "iopub.status.idle": "2023-01-20T19:58:14.484761Z",
-     "shell.execute_reply": "2023-01-20T19:58:14.484125Z"
-    },
-    "pycharm": {
-     "name": "#%%\n"
-=======
      "iopub.execute_input": "2023-01-31T20:11:31.283814Z",
      "iopub.status.busy": "2023-01-31T20:11:31.283634Z",
      "iopub.status.idle": "2023-01-31T20:11:32.035593Z",
      "shell.execute_reply": "2023-01-31T20:11:32.033365Z"
->>>>>>> c1b6064a
     }
    },
    "outputs": [],
@@ -60,22 +46,14 @@
   },
   {
    "cell_type": "markdown",
-   "metadata": {
-    "pycharm": {
-     "name": "#%% md\n"
-    }
-   },
+   "metadata": {},
    "source": [
     "You can learn more about the `cell_census` methods by accessing their corresponding documentation via `help()`. For example `help(cell_census.open_soma)`."
    ]
   },
   {
    "cell_type": "markdown",
-   "metadata": {
-    "pycharm": {
-     "name": "#%% md\n"
-    }
-   },
+   "metadata": {},
    "source": [
     "## Cell Census organization\n",
     "\n",
@@ -121,10 +99,7 @@
      "iopub.status.idle": "2023-01-31T20:11:32.818095Z",
      "shell.execute_reply": "2023-01-31T20:11:32.817071Z"
     },
-    "scrolled": true,
-    "pycharm": {
-     "name": "#%%\n"
-    }
+    "scrolled": true
    },
    "outputs": [
     {
@@ -216,11 +191,7 @@
   },
   {
    "cell_type": "markdown",
-   "metadata": {
-    "pycharm": {
-     "name": "#%% md\n"
-    }
-   },
+   "metadata": {},
    "source": [
     "Of special interest are the `label`-`value` combinations for :\n",
     "\n",
@@ -241,20 +212,10 @@
    "execution_count": 3,
    "metadata": {
     "execution": {
-<<<<<<< HEAD
-     "iopub.execute_input": "2023-01-20T19:58:15.134727Z",
-     "iopub.status.busy": "2023-01-20T19:58:15.134147Z",
-     "iopub.status.idle": "2023-01-20T19:58:15.573540Z",
-     "shell.execute_reply": "2023-01-20T19:58:15.572783Z"
-    },
-    "pycharm": {
-     "name": "#%%\n"
-=======
      "iopub.execute_input": "2023-01-31T20:11:32.843254Z",
      "iopub.status.busy": "2023-01-31T20:11:32.843080Z",
      "iopub.status.idle": "2023-01-31T20:11:33.403049Z",
      "shell.execute_reply": "2023-01-31T20:11:33.402019Z"
->>>>>>> c1b6064a
     }
    },
    "outputs": [
@@ -446,11 +407,7 @@
   },
   {
    "cell_type": "markdown",
-   "metadata": {
-    "pycharm": {
-     "name": "#%% md\n"
-    }
-   },
+   "metadata": {},
    "source": [
     "For each combination of `organism` and values for each `category` of  cell metadata you can take a look at `total_cell_count` and `unique_cell_count` for the cell counts of that combination. \n",
     "\n",
@@ -466,20 +423,10 @@
    "execution_count": 4,
    "metadata": {
     "execution": {
-<<<<<<< HEAD
-     "iopub.execute_input": "2023-01-20T19:58:15.576812Z",
-     "iopub.status.busy": "2023-01-20T19:58:15.576339Z",
-     "iopub.status.idle": "2023-01-20T19:58:15.584754Z",
-     "shell.execute_reply": "2023-01-20T19:58:15.584166Z"
-    },
-    "pycharm": {
-     "name": "#%%\n"
-=======
      "iopub.execute_input": "2023-01-31T20:11:33.406165Z",
      "iopub.status.busy": "2023-01-31T20:11:33.405989Z",
      "iopub.status.idle": "2023-01-31T20:11:33.415985Z",
      "shell.execute_reply": "2023-01-31T20:11:33.414505Z"
->>>>>>> c1b6064a
     }
    },
    "outputs": [
@@ -519,11 +466,7 @@
   },
   {
    "cell_type": "markdown",
-   "metadata": {
-    "pycharm": {
-     "name": "#%% md\n"
-    }
-   },
+   "metadata": {},
    "source": [
     "#### Example: cell counts for each sequencing assay in human data \n",
     "\n",
@@ -535,20 +478,10 @@
    "execution_count": 5,
    "metadata": {
     "execution": {
-<<<<<<< HEAD
-     "iopub.execute_input": "2023-01-20T19:58:15.587799Z",
-     "iopub.status.busy": "2023-01-20T19:58:15.587335Z",
-     "iopub.status.idle": "2023-01-20T19:58:15.600558Z",
-     "shell.execute_reply": "2023-01-20T19:58:15.599900Z"
-    },
-    "pycharm": {
-     "name": "#%%\n"
-=======
      "iopub.execute_input": "2023-01-31T20:11:33.419244Z",
      "iopub.status.busy": "2023-01-31T20:11:33.419090Z",
      "iopub.status.idle": "2023-01-31T20:11:33.432052Z",
      "shell.execute_reply": "2023-01-31T20:11:33.430443Z"
->>>>>>> c1b6064a
     }
    },
    "outputs": [
@@ -845,11 +778,7 @@
   },
   {
    "cell_type": "markdown",
-   "metadata": {
-    "pycharm": {
-     "name": "#%% md\n"
-    }
-   },
+   "metadata": {},
    "source": [
     "#### Example: number of microglial cells in the Cell Census\n",
     "\n",
@@ -861,20 +790,10 @@
    "execution_count": 6,
    "metadata": {
     "execution": {
-<<<<<<< HEAD
-     "iopub.execute_input": "2023-01-20T19:58:15.603553Z",
-     "iopub.status.busy": "2023-01-20T19:58:15.603237Z",
-     "iopub.status.idle": "2023-01-20T19:58:15.613558Z",
-     "shell.execute_reply": "2023-01-20T19:58:15.612832Z"
-    },
-    "pycharm": {
-     "name": "#%%\n"
-=======
      "iopub.execute_input": "2023-01-31T20:11:33.435301Z",
      "iopub.status.busy": "2023-01-31T20:11:33.435156Z",
      "iopub.status.idle": "2023-01-31T20:11:33.444538Z",
      "shell.execute_reply": "2023-01-31T20:11:33.443306Z"
->>>>>>> c1b6064a
     }
    },
    "outputs": [
@@ -954,11 +873,7 @@
   },
   {
    "cell_type": "markdown",
-   "metadata": {
-    "pycharm": {
-     "name": "#%% md\n"
-    }
-   },
+   "metadata": {},
    "source": [
     "## Cell metadata\n",
     "\n",
@@ -977,10 +892,7 @@
      "iopub.status.idle": "2023-01-31T20:11:33.847206Z",
      "shell.execute_reply": "2023-01-31T20:11:33.845690Z"
     },
-    "scrolled": true,
-    "pycharm": {
-     "name": "#%%\n"
-    }
+    "scrolled": true
    },
    "outputs": [
     {
@@ -1020,11 +932,7 @@
   },
   {
    "cell_type": "markdown",
-   "metadata": {
-    "pycharm": {
-     "name": "#%% md\n"
-    }
-   },
+   "metadata": {},
    "source": [
     "All of these variables are defined in the [CELLxGENE dataset schema](https://github.com/chanzuckerberg/single-cell-curation/blob/main/schema/3.0.0/schema.md#obs-cell-metadata) except for the following:\n",
     "\n",
@@ -1035,11 +943,7 @@
   },
   {
    "cell_type": "markdown",
-   "metadata": {
-    "pycharm": {
-     "name": "#%% md\n"
-    }
-   },
+   "metadata": {},
    "source": [
     "## Gene metadata\n",
     "\n",
@@ -1053,20 +957,10 @@
    "execution_count": 8,
    "metadata": {
     "execution": {
-<<<<<<< HEAD
-     "iopub.execute_input": "2023-01-20T19:58:15.942152Z",
-     "iopub.status.busy": "2023-01-20T19:58:15.941865Z",
-     "iopub.status.idle": "2023-01-20T19:58:16.316934Z",
-     "shell.execute_reply": "2023-01-20T19:58:16.316238Z"
-    },
-    "pycharm": {
-     "name": "#%%\n"
-=======
      "iopub.execute_input": "2023-01-31T20:11:33.850650Z",
      "iopub.status.busy": "2023-01-31T20:11:33.850499Z",
      "iopub.status.idle": "2023-01-31T20:11:34.282606Z",
      "shell.execute_reply": "2023-01-31T20:11:34.280653Z"
->>>>>>> c1b6064a
     }
    },
    "outputs": [
@@ -1087,11 +981,7 @@
   },
   {
    "cell_type": "markdown",
-   "metadata": {
-    "pycharm": {
-     "name": "#%% md\n"
-    }
-   },
+   "metadata": {},
    "source": [
     "All of these variables are defined in the [CELLxGENE dataset schema](https://github.com/chanzuckerberg/single-cell-curation/blob/main/schema/3.0.0/schema.md#var-and-rawvar-gene-metadata) except for the following:\n",
     "\n",
@@ -1101,11 +991,7 @@
   },
   {
    "cell_type": "markdown",
-   "metadata": {
-    "pycharm": {
-     "name": "#%% md\n"
-    }
-   },
+   "metadata": {},
    "source": [
     "## Understanding Cell Census contents beyond the summary tables\n",
     "\n",
@@ -1130,20 +1016,10 @@
    "execution_count": 9,
    "metadata": {
     "execution": {
-<<<<<<< HEAD
-     "iopub.execute_input": "2023-01-20T19:58:16.319823Z",
-     "iopub.status.busy": "2023-01-20T19:58:16.319547Z",
-     "iopub.status.idle": "2023-01-20T19:58:20.460682Z",
-     "shell.execute_reply": "2023-01-20T19:58:20.459878Z"
-    },
-    "pycharm": {
-     "name": "#%%\n"
-=======
      "iopub.execute_input": "2023-01-31T20:11:34.286709Z",
      "iopub.status.busy": "2023-01-31T20:11:34.286556Z",
      "iopub.status.idle": "2023-01-31T20:11:38.420318Z",
      "shell.execute_reply": "2023-01-31T20:11:38.419483Z"
->>>>>>> c1b6064a
     }
    },
    "outputs": [
@@ -1256,19 +1132,15 @@
     }
    ],
    "source": [
-    "human_cell_types = (\n",
-    "    census[\"census_data\"][\"homo_sapiens\"].obs.read(column_names=[\"cell_type\", \"is_primary_data\"]).concat().to_pandas()\n",
-    ")\n",
+    "human_cell_types = census[\"census_data\"][\"homo_sapiens\"].obs.read(\n",
+    "    column_names=[\"cell_type\", \"is_primary_data\"]\n",
+    ").concat().to_pandas()\n",
     "human_cell_types"
    ]
   },
   {
    "cell_type": "markdown",
-   "metadata": {
-    "pycharm": {
-     "name": "#%% md\n"
-    }
-   },
+   "metadata": {},
    "source": [
     "The number of rows is the total number of cells for humans. Now, if you wish to get the cell counts per cell type we can perform some `pandas` operations on this object.\n",
     "\n",
@@ -1280,20 +1152,10 @@
    "execution_count": 10,
    "metadata": {
     "execution": {
-<<<<<<< HEAD
-     "iopub.execute_input": "2023-01-20T19:58:20.463719Z",
-     "iopub.status.busy": "2023-01-20T19:58:20.463418Z",
-     "iopub.status.idle": "2023-01-20T19:58:24.928618Z",
-     "shell.execute_reply": "2023-01-20T19:58:24.927952Z"
-    },
-    "pycharm": {
-     "name": "#%%\n"
-=======
      "iopub.execute_input": "2023-01-31T20:11:38.423228Z",
      "iopub.status.busy": "2023-01-31T20:11:38.423078Z",
      "iopub.status.idle": "2023-01-31T20:11:42.245863Z",
      "shell.execute_reply": "2023-01-31T20:11:42.243675Z"
->>>>>>> c1b6064a
     }
    },
    "outputs": [
@@ -1309,12 +1171,9 @@
     }
    ],
    "source": [
-    "human_cell_types = (\n",
-    "    census[\"census_data\"][\"homo_sapiens\"]\n",
-    "    .obs.read(column_names=[\"cell_type\"], value_filter=\"is_primary_data == True\")\n",
-    "    .concat()\n",
-    "    .to_pandas()\n",
-    ")\n",
+    "human_cell_types = census[\"census_data\"][\"homo_sapiens\"].obs.read(\n",
+    "    column_names=[\"cell_type\"], value_filter=\"is_primary_data == True\"\n",
+    ").concat().to_pandas()\n",
     "\n",
     "human_cell_types = human_cell_types[[\"cell_type\"]]\n",
     "human_cell_types.shape"
@@ -1322,11 +1181,7 @@
   },
   {
    "cell_type": "markdown",
-   "metadata": {
-    "pycharm": {
-     "name": "#%% md\n"
-    }
-   },
+   "metadata": {},
    "source": [
     "This is the number of unique cells. Now let's look at the counts per cell type:"
    ]
@@ -1336,20 +1191,10 @@
    "execution_count": 11,
    "metadata": {
     "execution": {
-<<<<<<< HEAD
-     "iopub.execute_input": "2023-01-20T19:58:24.931631Z",
-     "iopub.status.busy": "2023-01-20T19:58:24.931320Z",
-     "iopub.status.idle": "2023-01-20T19:58:26.675745Z",
-     "shell.execute_reply": "2023-01-20T19:58:26.675024Z"
-    },
-    "pycharm": {
-     "name": "#%%\n"
-=======
      "iopub.execute_input": "2023-01-31T20:11:42.249395Z",
      "iopub.status.busy": "2023-01-31T20:11:42.249236Z",
      "iopub.status.idle": "2023-01-31T20:11:43.657829Z",
      "shell.execute_reply": "2023-01-31T20:11:43.656053Z"
->>>>>>> c1b6064a
     }
    },
    "outputs": [
@@ -1383,11 +1228,7 @@
   },
   {
    "cell_type": "markdown",
-   "metadata": {
-    "pycharm": {
-     "name": "#%% md\n"
-    }
-   },
+   "metadata": {},
    "source": [
     "This shows you that the most abundant cell types are \"glutamatergic neuron\", \"CD8-positive, alpha-beta T cell\", and \"CD4-positive, alpha-beta T cell\". \n",
     "\n",
@@ -1399,20 +1240,10 @@
    "execution_count": 12,
    "metadata": {
     "execution": {
-<<<<<<< HEAD
-     "iopub.execute_input": "2023-01-20T19:58:26.678654Z",
-     "iopub.status.busy": "2023-01-20T19:58:26.678369Z",
-     "iopub.status.idle": "2023-01-20T19:58:26.682556Z",
-     "shell.execute_reply": "2023-01-20T19:58:26.681905Z"
-    },
-    "pycharm": {
-     "name": "#%%\n"
-=======
      "iopub.execute_input": "2023-01-31T20:11:43.662933Z",
      "iopub.status.busy": "2023-01-31T20:11:43.662733Z",
      "iopub.status.idle": "2023-01-31T20:11:43.669587Z",
      "shell.execute_reply": "2023-01-31T20:11:43.668310Z"
->>>>>>> c1b6064a
     }
    },
    "outputs": [
@@ -1433,11 +1264,7 @@
   },
   {
    "cell_type": "markdown",
-   "metadata": {
-    "pycharm": {
-     "name": "#%% md\n"
-    }
-   },
+   "metadata": {},
    "source": [
     "That is the total number of different cell types for human.\n",
     "\n",
@@ -1457,20 +1284,10 @@
    "execution_count": 13,
    "metadata": {
     "execution": {
-<<<<<<< HEAD
-     "iopub.execute_input": "2023-01-20T19:58:26.685230Z",
-     "iopub.status.busy": "2023-01-20T19:58:26.684968Z",
-     "iopub.status.idle": "2023-01-20T19:58:30.597184Z",
-     "shell.execute_reply": "2023-01-20T19:58:30.596603Z"
-    },
-    "pycharm": {
-     "name": "#%%\n"
-=======
      "iopub.execute_input": "2023-01-31T20:11:43.672176Z",
      "iopub.status.busy": "2023-01-31T20:11:43.672030Z",
      "iopub.status.idle": "2023-01-31T20:11:47.278723Z",
      "shell.execute_reply": "2023-01-31T20:11:47.277433Z"
->>>>>>> c1b6064a
     }
    },
    "outputs": [
@@ -1497,26 +1314,16 @@
     }
    ],
    "source": [
-    "human_liver_cell_types = (\n",
-    "    census[\"census_data\"][\"homo_sapiens\"]\n",
-    "    .obs.read(\n",
-    "        column_names=[\"cell_type\"],\n",
-    "        value_filter=\"is_primary_data == True and tissue_general == 'liver'\",\n",
-    "    )\n",
-    "    .concat()\n",
-    "    .to_pandas()\n",
-    ")\n",
+    "human_liver_cell_types = census[\"census_data\"][\"homo_sapiens\"].obs.read(\n",
+    "    column_names=[\"cell_type\"], value_filter=\"is_primary_data == True and tissue_general == 'liver'\"\n",
+    ").concat().to_pandas()\n",
     "\n",
     "human_liver_cell_types[\"cell_type\"].value_counts()"
    ]
   },
   {
    "cell_type": "markdown",
-   "metadata": {
-    "pycharm": {
-     "name": "#%% md\n"
-    }
-   },
+   "metadata": {},
    "source": [
     "These are the cell types and their cell counts in the human liver.\n",
     "\n",
@@ -1530,20 +1337,10 @@
    "execution_count": 14,
    "metadata": {
     "execution": {
-<<<<<<< HEAD
-     "iopub.execute_input": "2023-01-20T19:58:30.600147Z",
-     "iopub.status.busy": "2023-01-20T19:58:30.599857Z",
-     "iopub.status.idle": "2023-01-20T19:58:35.756803Z",
-     "shell.execute_reply": "2023-01-20T19:58:35.756158Z"
-    },
-    "pycharm": {
-     "name": "#%%\n"
-=======
      "iopub.execute_input": "2023-01-31T20:11:47.281613Z",
      "iopub.status.busy": "2023-01-31T20:11:47.281461Z",
      "iopub.status.idle": "2023-01-31T20:11:52.172380Z",
      "shell.execute_reply": "2023-01-31T20:11:52.170560Z"
->>>>>>> c1b6064a
     }
    },
    "outputs": [
@@ -1576,15 +1373,10 @@
    "source": [
     "t_cells_list = [\"CD8-positive, alpha-beta T cell\", \"CD4-positive, alpha-beta T cell\"]\n",
     "\n",
-    "t_cells_diseased = (\n",
-    "    census[\"census_data\"][\"homo_sapiens\"]\n",
-    "    .obs.read(\n",
-    "        column_names=[\"disease\", \"tissue_general\"],\n",
-    "        value_filter=f\"is_primary_data == True and cell_type in {t_cells_list} and disease != 'normal'\",\n",
-    "    )\n",
-    "    .concat()\n",
-    "    .to_pandas()\n",
-    ")\n",
+    "t_cells_diseased = census[\"census_data\"][\"homo_sapiens\"].obs.read(\n",
+    "    column_names=[\"disease\", \"tissue_general\"],\n",
+    "    value_filter=f\"is_primary_data == True and cell_type in {t_cells_list} and disease != 'normal'\",\n",
+    ").concat().to_pandas()\n",
     "\n",
     "t_cells_diseased = t_cells_diseased[[\"disease\", \"tissue_general\"]].value_counts(sort=False)\n",
     "t_cells_diseased"
@@ -1592,11 +1384,7 @@
   },
   {
    "cell_type": "markdown",
-   "metadata": {
-    "pycharm": {
-     "name": "#%% md\n"
-    }
-   },
+   "metadata": {},
    "source": [
     "These are the cell counts annotated with the indicated disease across human tissues for \"CD8-positive, alpha-beta T cell\" or \"CD4-positive, alpha-beta T cell\"."
    ]
