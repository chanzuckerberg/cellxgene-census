--- conflicted
+++ resolved
@@ -52,19 +52,6 @@
 new_SOMATileDBContext_for_census <- function(census_version_description, ...) {
   # start with default configuration
   cfg <- DEFAULT_TILEDB_CONFIGURATION
-<<<<<<< HEAD
-  cfg <- c(cfg, c("vfs.s3.no_sign_request" = "true"))
-  if (is.null(tiledbsoma_ctx)) {
-    if (!is.null(s3_region)) {
-      cfg <- c(cfg, c("vfs.s3.region" = description$soma.s3_region))
-    }
-  } else {
-    # FIXME: we should use something like SOMATileDBContext$replace() (yet to
-    # exist) in case the user context has other important fields besides config
-    cfg <- as.vector(tiledb::config(tiledbsoma_ctx$context()))
-    if (!is.null(s3_region)) {
-      cfg["vfs.s3.region"] <- s3_region
-=======
 
   # add vfs.s3.region if specified in census_version_description
   s3_region <- NULL
@@ -72,6 +59,9 @@
     census_version_description$soma.s3_region != "") {
     cfg <- c(cfg, c("vfs.s3.region" = census_version_description$soma.s3_region))
   }
+
+  # Add unsigned requests
+  cfg <- c(cfg, c("vfs.s3.no_sign_request" = "true"))
 
   # merge any additional config from args
   config_args <- list(...)
@@ -84,7 +74,6 @@
       addition <- as.character(config_args[[key]])[1]
       names(addition) <- key
       cfg <- c(cfg, addition)
->>>>>>> 9fd7665b
     }
   }
 
