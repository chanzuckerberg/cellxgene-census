--- conflicted
+++ resolved
@@ -16,23 +16,6 @@
   expect_equal(coll_default$uri, coll_latest$uri)
 })
 
-<<<<<<< HEAD
-test_that("open_soma with custom context", {
-  ctx <- tiledbsoma::SOMATileDBContext$new(config = c("vfs.s3.region" = "bogus"))
-  # open_soma should override our bogus vfs.s3.region setting
-  coll <- open_soma(tiledbsoma_ctx = ctx)
-  expect_true(coll$exists())
-})
-
-test_that("open_soma does not sign AWS S3 requests", {
-  Sys.setenv(AWS_ACCESS_KEY_ID = "fake_id", AWS_SECRET_ACCESS_KEY = "fake_key")
-  coll <- open_soma("latest")
-  expect_true(coll$exists())
-  expect_true(coll$get("census_data")$get("homo_sapiens")$exists())
-  # Reset the access key and secret - this is necessary because `download_source_h5ad` doesn't support
-  # anonymous access and a bogus key will cause the test to fail
-  Sys.setenv(AWS_ACCESS_KEY_ID = "", AWS_SECRET_ACCESS_KEY = "")
-=======
 test_that("open_soma with custom context/config", {
   # create a context with a bogus setting of vfs.s3.region, which should cause
   # open_soma() to fail due to contacting the wrong S3 region.
@@ -41,5 +24,15 @@
     "vfs.s3.region" = "us-east-2"
   )
   expect_error(open_soma(tiledbsoma_ctx = ctx), "Error while listing")
->>>>>>> 9fd7665b
+})
+
+test_that("open_soma does not sign AWS S3 requests", {
+  Sys.setenv(AWS_ACCESS_KEY_ID = "fake_id", AWS_SECRET_ACCESS_KEY = "fake_key")
+  coll <- open_soma("latest")
+  on.exit(coll$close(), add = TRUE)
+  expect_true(coll$exists())
+  expect_true(coll$get("census_data")$get("homo_sapiens")$exists())
+  # Reset the access key and secret - this is necessary because `download_source_h5ad` doesn't support
+  # anonymous access and a bogus key will cause the test to fail
+  Sys.setenv(AWS_ACCESS_KEY_ID = "", AWS_SECRET_ACCESS_KEY = "")
 })