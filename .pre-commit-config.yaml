--- conflicted
+++ resolved
@@ -54,11 +54,9 @@
           - numpy
           - typing_extensions
           - types-setuptools
-<<<<<<< HEAD
+          - types-PyYAML
+
   - repo: https://github.com/nbQA-dev/nbQA
     rev: 1.6.4
     hooks:
-      - id: nbqa-black
-=======
-          - types-PyYAML
->>>>>>> d9bd1eb4
+      - id: nbqa-black