exclude: (^doc/)|(.*/venv/)
default_stages: [commit]
repos:
  - repo: https://github.com/psf/black
    rev: 23.12.1
    hooks:
      - id: black-jupyter
        name: black-notebooks
        files: ^api/python/notebooks
        args: ["--config", "./api/python/notebooks/pyproject.toml"]
      - id: black
        name: black-cellxgene-census
        files: ^api/python/cellxgene_census
        args: ["--config", "./api/python/cellxgene_census/pyproject.toml"]
      - id: black
        name: black-tools
        files: ^tools
        args: ["--config", "./tools/pyproject.toml"]

  - repo: https://github.com/charliermarsh/ruff-pre-commit
    rev: v0.1.9
    hooks:
      - id: ruff
        name: ruff-cellxgene-census
        files: ^api/python/cellxgene_census
        args: ["--config=./api/python/cellxgene_census/pyproject.toml", "--fix"]
      - id: ruff
        name: ruff-tools
        files: ^tools
        args: [ "--config=./tools/pyproject.toml", "--fix" ]

  - repo: https://github.com/pre-commit/mirrors-mypy
    rev: v1.8.0
    hooks:
      - id: mypy
        name: mypy-cellxgene-census
        files: ^api/python/cellxgene_census
        args: ["--config-file=./api/python/cellxgene_census/pyproject.toml"]
        additional_dependencies:
          - attrs
          - types-requests
          - pytest
          - pandas-stubs
          - numpy
          - typing_extensions
          - types-setuptools
      - id: mypy
        name: mypy-tools-cellxgene_census_builder
        files: ^tools/cellxgene_census_builder
        args: ["--config-file=./tools/cellxgene_census_builder/pyproject.toml", "--python-version=3.11"]
        additional_dependencies:
          - attrs
          - types-requests
          - pytest
          - pandas-stubs
          - numpy
          - typing_extensions
          - types-setuptools
          - types-PyYAML
          - types-psutil
      - id: mypy
        name: mypy-tools-census-contrib
        files: ^tools/census_contrib
        args: ["--config-file=./tools/census_contrib/pyproject.toml", "--python-version=3.10"]
        additional_dependencies:
          - attrs
          - types-requests
          - pandas-stubs
          - numpy
          - typing_extensions
          - types-setuptools
          - types-PyYAML
      - id: mypy
        name: mypy-tools-other
        files: ^tools/
        exclude: ^tools/(cellxgene_census_builder|census_contrib)
        args: ["--config", "./tools/pyproject.toml"]
        additional_dependencies:
          - attrs
          - numpy
          - pandas-stubs
          - typing_extensions
<<<<<<< HEAD
          - pytest
          - types-click

=======
          - types-PyYAML
>>>>>>> 53fd544f

  - repo: https://github.com/nbQA-dev/nbQA
    rev: 1.7.1
    hooks:
      - id: nbqa-black
        files: ^api/python/notebooks

  - repo: https://github.com/igorshubovych/markdownlint-cli
    rev: v0.38.0
    hooks:
    - id: markdownlint<|MERGE_RESOLUTION|>--- conflicted
+++ resolved
@@ -80,13 +80,10 @@
           - numpy
           - pandas-stubs
           - typing_extensions
-<<<<<<< HEAD
+          - types-PyYAML
           - pytest
           - types-click
 
-=======
-          - types-PyYAML
->>>>>>> 53fd544f
 
   - repo: https://github.com/nbQA-dev/nbQA
     rev: 1.7.1
