--- conflicted
+++ resolved
@@ -9,12 +9,8 @@
 import pytest
 import tiledb
 import tiledbsoma as soma
-<<<<<<< HEAD
+
 from cellxgene_census_builder.build_soma import build
-=======
-
-from cellxgene_census_builder.build_soma import build, validate
->>>>>>> dde43dfb
 from cellxgene_census_builder.build_soma.build_soma import build_step1_get_source_datasets
 from cellxgene_census_builder.build_soma.datasets import Dataset
 from cellxgene_census_builder.build_soma.globals import (
@@ -39,29 +35,15 @@
     census_build_args: CensusBuildArgs,
     setup: None,
 ) -> None:
-<<<<<<< HEAD
     """
     Runs the builder, queries the census and performs a set of base assertions.
     """
-    with patch(
-        "cellxgene_census_builder.build_soma.build_soma.prepare_file_system",
-    ), patch(
-        "cellxgene_census_builder.build_soma.build_soma.build_step1_get_source_datasets",
-        return_value=datasets,
-    ), patch(
-        "cellxgene_census_builder.build_soma.build_soma.consolidate",
-    ), patch(
-        "cellxgene_census_builder.build_soma.build_soma.go_validate",
-        return_value=True,
+    with patch("cellxgene_census_builder.build_soma.build_soma.prepare_file_system"), patch(
+        "cellxgene_census_builder.build_soma.build_soma.build_step1_get_source_datasets", return_value=datasets
+    ), patch("cellxgene_census_builder.build_soma.build_soma.consolidate"), patch(
+        "cellxgene_census_builder.build_soma.build_soma.go_validate", return_value=True
     ), patch(
         "cellxgene_census_builder.build_soma.build_soma.start_async_consolidation",
-=======
-    """Runs the builder, queries the census and performs a set of base assertions."""
-    with patch("cellxgene_census_builder.build_soma.build_soma.prepare_file_system"), patch(
-        "cellxgene_census_builder.build_soma.build_soma.build_step1_get_source_datasets", return_value=datasets
-    ), patch("cellxgene_census_builder.build_soma.consolidate.submit_consolidate", return_value=[]), patch(
-        "cellxgene_census_builder.build_soma.validate_soma.validate_consolidation", return_value=True
->>>>>>> dde43dfb
     ):
         return_value = build(census_build_args)
 
