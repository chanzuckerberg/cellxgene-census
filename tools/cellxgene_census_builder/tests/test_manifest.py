--- conflicted
+++ resolved
@@ -51,11 +51,6 @@
         f.writelines(blocklist_content.strip())
 
     manifest = load_manifest(manifest_csv, blocklist_fname)
-<<<<<<< HEAD
-    print(manifest)
-    print(first_dataset_id)
-=======
->>>>>>> 9860654f
     assert len(manifest) == 1
     assert not any(d.dataset_id == first_dataset_id for d in manifest)
 
@@ -188,7 +183,6 @@
         ]
 
         with pytest.raises(RuntimeError):
-<<<<<<< HEAD
             load_manifest(None, empty_blocklist)
 
 
@@ -215,7 +209,4 @@
 
             # UUID() raises ValueError upon malformed UUID
             # Equality check enforces formatting (i.e., dashes)
-            assert line == str(uuid.UUID(hex=line))
-=======
-            load_manifest(None, empty_blocklist)
->>>>>>> 9860654f
+            assert line == str(uuid.UUID(hex=line))