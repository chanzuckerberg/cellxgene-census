--- conflicted
+++ resolved
@@ -71,18 +71,8 @@
                 "collection_doi": None,
                 "title": "dataset #2",
                 "schema_version": "3.0.0",
-<<<<<<< HEAD
                 "assets": [{"filesize": 456, "filetype": "H5AD", "url": "https://fake.url/dataset_id_2.h5ad"}],
                 "dataset_version_id": "dataset_id_2",
-=======
-                "assets": [
-                    {
-                        "filesize": 456,
-                        "filetype": "H5AD",
-                        "url": "https://fake.url/dataset_id_2.h5ad",
-                    }
-                ],
->>>>>>> 59255ab4
             },
         ]
 
@@ -109,18 +99,8 @@
                 "collection_doi": None,
                 "title": "dataset #1",
                 "schema_version": "3.0.0",
-<<<<<<< HEAD
                 "assets": [{"filesize": 123, "filetype": "H5AD", "url": "https://fake.url/dataset_id_1.h5ad"}],
                 "dataset_version_id": "dataset_id_1",
-=======
-                "assets": [
-                    {
-                        "filesize": 123,
-                        "filetype": "H5AD",
-                        "url": "https://fake.url/dataset_id_1.h5ad",
-                    }
-                ],
->>>>>>> 59255ab4
             },
             {
                 "dataset_id": "dataset_id_2",
@@ -129,18 +109,8 @@
                 "collection_doi": None,
                 "title": "dataset #2",
                 "schema_version": "2.0.0",  # Old schema version
-<<<<<<< HEAD
                 "assets": [{"filesize": 456, "filetype": "H5AD", "url": "https://fake.url/dataset_id_2.h5ad"}],
                 "dataset_version_id": "dataset_id_2",
-=======
-                "assets": [
-                    {
-                        "filesize": 456,
-                        "filetype": "H5AD",
-                        "url": "https://fake.url/dataset_id_2.h5ad",
-                    }
-                ],
->>>>>>> 59255ab4
             },
         ]
 
@@ -161,18 +131,8 @@
                 "collection_doi": None,
                 "title": "dataset #1",
                 "schema_version": "3.0.0",
-<<<<<<< HEAD
                 "assets": [{"filesize": 123, "filetype": "H5AD", "url": "https://fake.url/dataset_id_1.h5ad"}],
                 "dataset_version_id": "dataset_id_1",
-=======
-                "assets": [
-                    {
-                        "filesize": 123,
-                        "filetype": "H5AD",
-                        "url": "https://fake.url/dataset_id_1.h5ad",
-                    }
-                ],
->>>>>>> 59255ab4
             },
             {
                 "dataset_id": "dataset_id_2",
