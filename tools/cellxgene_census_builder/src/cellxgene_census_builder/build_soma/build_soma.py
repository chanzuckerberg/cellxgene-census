--- conflicted
+++ resolved
@@ -90,7 +90,6 @@
         root_collection, experiment_builders, filtered_datasets, args.config.build_tag
     )
 
-<<<<<<< HEAD
     # Step 6 - create and save derived artifacts. Consolidate (do NOT vacuum) in parallel.
     with create_process_pool_executor(args, max_workers=3) as consolidation_ppe:
         consolidation_futures = (
@@ -108,15 +107,10 @@
         del consolidation_futures
 
     # Final step: consolidate and vacuum TileDB data. Some may already be consolidated, but it is fine to do it again.
-=======
-    # Step 6 - create and save derived artifacts
-    build_step6_save_derived_data(root_collection, experiment_builders, args)
-
     # Temporary work-around. Can be removed when single-cell-data/TileDB-SOMA#1969 fixed.
     tiledb_soma_1969_work_around(root_collection.uri)
 
     # consolidate TileDB data
->>>>>>> 4463f54b
     if args.config.consolidate:
         with create_process_pool_executor(args) as consolidation_ppe:
             consolidation_futures = submit_consolidate(args, root_collection.uri, pool=consolidation_ppe, vacuum=True)
