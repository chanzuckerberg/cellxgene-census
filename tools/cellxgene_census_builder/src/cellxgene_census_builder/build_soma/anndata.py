--- conflicted
+++ resolved
@@ -290,15 +290,7 @@
         #
         # Filter cells per Census schema
         #
-<<<<<<< HEAD
-        obs_mask = ~(
-            ad.obs.tissue_ontology_term_id.str.endswith(" (organoid)")
-            | ad.obs.tissue_ontology_term_id.str.endswith(" (cell culture)")
-        )
-
-=======
         obs_mask = ad.obs.tissue_type == "tissue"
->>>>>>> d428c786
         if organism_ontology_term_id is not None:
             obs_mask = obs_mask & (ad.obs.organism_ontology_term_id == organism_ontology_term_id)
         if assay_ontology_term_ids is not None:
