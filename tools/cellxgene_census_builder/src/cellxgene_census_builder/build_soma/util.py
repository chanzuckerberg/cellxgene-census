--- conflicted
+++ resolved
@@ -1,11 +1,6 @@
 import os
 import time
-<<<<<<< HEAD
-from typing import Any, List, TypeVar, Union
-=======
-from collections.abc import Iterator
-from typing import Any
->>>>>>> dde43dfb
+from typing import Any, TypeVar
 
 import numpy as np
 import numpy.typing as npt
@@ -13,61 +8,7 @@
 import urllib3
 from scipy import sparse
 
-<<<<<<< HEAD
 T = TypeVar("T")
-=======
-
-def array_chunker(
-    arr: npt.NDArray[Any] | sparse.spmatrix,
-    nnz_chunk_size: int | None = 256 * 1024**2,  # goal (~2.4GiB for a 32-bit COO)
-) -> Iterator[sparse.coo_matrix]:
-    """Return the array as multiple chunks, each a coo_matrix.
-    The slicing is always done by row (for ndarray and csr_matrix) or by column (for csc_matrix),
-    and will never split a row (or column) into two separate slices.
-
-    Args:
-        arr:
-            The array to slice (either a numpy ndarray, a scipy.sparse csr_matrix or csc_matrix).
-        nnz_chunk_size:
-            Approximate number of elements in each chunk.
-
-    Returns:
-        An iterator containing the chunks.
-
-    Raises:
-        NotImplementedError: If the matrix type is not supported.
-    """
-    if isinstance(arr, sparse.csr_matrix) or isinstance(arr, sparse.csr_array):
-        avg_nnz_per_row = arr.nnz // arr.shape[0]
-        row_chunk_size = max(1, round(nnz_chunk_size / avg_nnz_per_row))
-        for row_idx in range(0, arr.shape[0], row_chunk_size):
-            slc = arr[row_idx : row_idx + row_chunk_size, :].tocoo()
-            slc.resize(arr.shape)
-            slc.row += row_idx
-            yield slc
-        return
-
-    if isinstance(arr, sparse.csc_matrix) or isinstance(arr, sparse.csc_array):
-        avg_nnz_per_col = arr.nnz // arr.shape[1]
-        col_chunk_size = max(1, round(nnz_chunk_size / avg_nnz_per_col))
-        for col_idx in range(0, arr.shape[1], col_chunk_size):
-            slc = arr[:, col_idx : col_idx + col_chunk_size].tocoo()
-            slc.resize(arr.shape)
-            slc.col += col_idx
-            yield slc
-        return
-
-    if isinstance(arr, np.ndarray):
-        row_chunk_size = max(1, nnz_chunk_size // arr.shape[1])  # type: ignore
-        for row_idx in range(0, arr.shape[0], row_chunk_size):
-            slc = sparse.coo_matrix(arr[row_idx : row_idx + row_chunk_size, :])
-            slc.resize(arr.shape)
-            slc.row += row_idx
-            yield slc
-        return
-
-    raise NotImplementedError("array_chunker: unsupported array type")
->>>>>>> dde43dfb
 
 
 def fetch_json(url: str, delay_secs: float = 0.0) -> object:
@@ -124,9 +65,8 @@
     return is_dirty
 
 
-def shuffle(items: List[T], step: int) -> List[T]:
-    """
-    Shuffle (interleave) from each end of the list. Step param controls
+def shuffle(items: list[T], step: int) -> list[T]:
+    """Shuffle (interleave) from each end of the list. Step param controls
     bias of selection from front and back, i.e., if if step==2, every other
     item will be selected from end of list, if step==3, every third item
     will come from the end of the list.
