--- conflicted
+++ resolved
@@ -502,12 +502,7 @@
             if isinstance(X, np.ndarray):
                 X = sparse.csr_matrix(X)
 
-<<<<<<< HEAD
-            if not is_nonnegative_integral(X):
-                logger.error(f"{dataset.dataset_id} contains non-integer or negative valued data")
-=======
             assert is_nonnegative_integral(X), f"{dataset.dataset_id} contains non-integer or negative valued data"
->>>>>>> e475773b
 
             X.eliminate_zeros()
             gc.collect()
