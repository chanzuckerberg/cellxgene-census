import gc
import itertools
import logging
import math
from collections.abc import Generator, Sequence
from contextlib import ExitStack
from functools import reduce
from typing import Any, Self, TypedDict, cast

import attrs
import dask
import numba
import numpy as np
import numpy.typing as npt
import pandas as pd
import pyarrow as pa
import somacore
import tiledbsoma as soma
from scipy import sparse
from somacore.options import OpenMode

from ..build_state import CensusBuildArgs
from ..logging import logit
from ..util import clamp, log_process_resource_status, urlcat
from .anndata import AnnDataFilterSpec, AnnDataProxy, open_anndata
from .datasets import Dataset
from .globals import (
    CENSUS_OBS_PLATFORM_CONFIG,
    CENSUS_OBS_TABLE_SPEC,
    CENSUS_VAR_PLATFORM_CONFIG,
    CENSUS_VAR_TABLE_SPEC,
    CENSUS_X_LAYERS,
    CENSUS_X_LAYERS_PLATFORM_CONFIG,
    CXG_OBS_COLUMNS_READ,
    CXG_VAR_COLUMNS_READ,
    DONOR_ID_IGNORE,
    FEATURE_DATASET_PRESENCE_MATRIX_NAME,
    FULL_GENE_ASSAY,
    MEASUREMENT_RNA_NAME,
    SOMA_TileDB_Context,
)
from .schema_util import TableSpec
from .stats import get_obs_stats, get_var_stats
from .summary_cell_counts import (
    accumulate_summary_counts,
    init_summary_counts_accumulator,
)
from .util import is_nonnegative_integral

logger = logging.getLogger(__name__)


@attrs.define
class PresenceResult:
    dataset_id: str
    dataset_soma_joinid: int
    eb_name: str
    data: npt.NDArray[np.bool_]
    cols: npt.NDArray[np.int64]


@attrs.define
class AxisStats:
    # obs/var stats computed (example: raw_mean_nnz)
    eb_name: str
    obs_stats: pd.DataFrame
    var_stats: pd.DataFrame


AccumulateXResult = tuple[PresenceResult, AxisStats]
AccumulateXResults = Sequence[AccumulateXResult]


def _assert_open_for_write(obj: somacore.SOMAObject | None) -> None:
    assert obj is not None
    assert obj.exists(obj.uri)
    assert obj.mode == "w"
    assert not obj.closed


@attrs.define(frozen=True)
class ExperimentSpecification:
    """Declarative "specification" of a SOMA experiment. This is a read-only
    specification, independent of the datasets used to build the census.

    Parameters:
    * experiment "name" (eg, 'human'), must be unique in all experiments.
    * an AnnData filter used to cherry pick data for the experiment
    * external reference data used to build the experiment, e.g., gene length data

    Usage: to create, use the factory method `ExperimentSpecification.create(...)`
    """

    name: str
    anndata_cell_filter_spec: AnnDataFilterSpec

    @classmethod
    def create(
        cls,
        name: str,
        anndata_cell_filter_spec: AnnDataFilterSpec,
    ) -> Self:
        """Factory method. Do not instantiate the class directly."""
        return cls(name, anndata_cell_filter_spec)


class ExperimentBuilder:
    """Class that embodies the operators and state to build an Experiment.
    The creation and driving of these objects is done by the main loop.
    """

    def __init__(self, specification: ExperimentSpecification):
        self.specification = specification

        # accumulated state
        self.n_obs: int = 0
        self.n_unique_obs: int = 0
        self.n_var: int = 0
        self.n_datasets: int = 0
        self.n_donors: int = 0  # Caution: defined as (unique dataset_id, donor_id) tuples, *excluding* some values
        self.obs_df: pd.DataFrame | None = None
        self.var_df: pd.DataFrame | None = None
        self.dataset_obs_joinid_start: dict[str, int] = {}  # starting joinid per dataset_id
        self.dataset_n_obs: dict[str, int] = {}  # n_obs per dataset_id
        self.census_summary_cell_counts: pd.DataFrame = init_summary_counts_accumulator()
        self.experiment: soma.Experiment | None = None  # initialized in create()
        self.experiment_uri: str | None = None  # initialized in create()
        self.global_var_joinids: pd.DataFrame | None = None
        self.presence: dict[int, tuple[npt.NDArray[np.bool_], npt.NDArray[np.int64]]] = {}

    @property
    def name(self) -> str:
        return self.specification.name

    @property
    def anndata_cell_filter_spec(self) -> AnnDataFilterSpec:
        return self.specification.anndata_cell_filter_spec

    def create(self, census_data: soma.Collection) -> None:
        """Create experiment within the specified Collection with a single Measurement."""
        logger.info(f"{self.name}: create experiment at {urlcat(census_data.uri, self.name)}")

        self.experiment = census_data.add_new_collection(self.name, soma.Experiment)
        self.experiment_uri = self.experiment.uri

        # create `ms`
        ms = self.experiment.add_new_collection("ms")

        # make measurement and add to ms collection
        ms.add_new_collection(MEASUREMENT_RNA_NAME, soma.Measurement)

    def write_obs_dataframe(self) -> None:
        logger.info(f"{self.name}: writing obs dataframe")
        assert self.experiment is not None
        _assert_open_for_write(self.experiment)

        obs_df = CENSUS_OBS_TABLE_SPEC.recategoricalize(self.obs_df)
        obs_schema = CENSUS_OBS_TABLE_SPEC.to_arrow_schema(obs_df)

        # create `obs`
        self.experiment.add_new_dataframe(
            "obs",
            schema=obs_schema,
            index_column_names=["soma_joinid"],
            platform_config=CENSUS_OBS_PLATFORM_CONFIG,
        )

        if obs_df is None or obs_df.empty:
            logger.info(f"{self.name}: empty obs dataframe")
        else:
            logger.debug(f"experiment {self.name} obs = {obs_df.shape}")
            assert not np.isnan(obs_df.nnz.to_numpy()).any()  # sanity check
            pa_table = pa.Table.from_pandas(obs_df, preserve_index=False, schema=obs_schema)
            self.experiment.obs.write(pa_table)

    def write_var_dataframe(self) -> None:
        logger.info(f"{self.name}: writing var dataframe")
        assert self.experiment is not None
        _assert_open_for_write(self.experiment)

        rna_measurement = self.experiment.ms[MEASUREMENT_RNA_NAME]

        var_df = CENSUS_VAR_TABLE_SPEC.recategoricalize(self.var_df)
        var_schema = CENSUS_VAR_TABLE_SPEC.to_arrow_schema(var_df)

        # create `var` in the measurement
        rna_measurement.add_new_dataframe(
            "var",
            schema=var_schema,
            index_column_names=["soma_joinid"],
            platform_config=CENSUS_VAR_PLATFORM_CONFIG,
        )

        if var_df is None or var_df.empty:
            logger.info(f"{self.name}: empty var dataframe")
        else:
            logger.debug(f"experiment {self.name} var = {var_df.shape}")
            pa_table = pa.Table.from_pandas(var_df, preserve_index=False, schema=var_schema)
            rna_measurement.var.write(pa_table)

    def create_X_with_layers(self) -> None:
        """Create layers in ms['RNA']/X."""
        logger.info(f"{self.name}: create X layers")

        rna_measurement = self.experiment.ms[MEASUREMENT_RNA_NAME]  # type:ignore
        _assert_open_for_write(rna_measurement)

        # make the `X` collection
        rna_measurement.add_new_collection("X")

        # SOMA does not currently support empty arrays, so special case this corner-case.
        if self.n_obs > 0:
            assert self.n_var > 0
            for layer_name in CENSUS_X_LAYERS:
                rna_measurement["X"].add_new_sparse_ndarray(
                    layer_name,
                    type=CENSUS_X_LAYERS[layer_name],
                    shape=(self.n_obs, self.n_var),
                    platform_config=CENSUS_X_LAYERS_PLATFORM_CONFIG[layer_name],
                )

    def populate_presence_matrix(self, datasets: list[Dataset]) -> None:
        """Save presence matrix per Experiment."""
        _assert_open_for_write(self.experiment)
        logger.info(f"Save presence matrix for {self.name} - start")

        # SOMA does not currently support arrays with a zero length domain, so special case this corner-case
        # where no data has been read for this experiment.
        if len(self.presence) > 0:
            # sanity check
            assert len(self.presence) == self.n_datasets

            max_dataset_joinid = max(d.soma_joinid for d in datasets)

            # LIL is fast way to create spmatrix
            pm = sparse.lil_matrix((max_dataset_joinid + 1, self.n_var), dtype=bool)
            for dataset_joinid, presence in self.presence.items():
                data, cols = presence
                pm[dataset_joinid, cols] = data

            pm = pm.tocoo()
            pm.eliminate_zeros()
            assert pm.count_nonzero() == pm.nnz
            assert pm.dtype == bool

            fdpm = self.experiment.ms[MEASUREMENT_RNA_NAME].add_new_sparse_ndarray(  # type:ignore
                FEATURE_DATASET_PRESENCE_MATRIX_NAME,
                type=pa.bool_(),
                shape=(max_dataset_joinid + 1, self.n_var),
            )
            fdpm.write(pa.SparseCOOTensor.from_scipy(pm))

        logger.info(f"Save presence matrix for {self.name} - finish")
        log_process_resource_status()


def accumulate_axes_dataframes(
    base_path: str,
    datasets: list[Dataset],
    experiment_builders: list[ExperimentBuilder],
) -> list[tuple[ExperimentBuilder, tuple[pd.DataFrame, pd.DataFrame]]]:
    """Two parallel operations.

    From all datasets:
    1. Concat all obs dataframes
    2. Union all var dataframes
    """

    def get_obs_and_var(
        dataset: Dataset, spec: ExperimentSpecification, base_path: str
    ) -> tuple[pd.DataFrame, pd.DataFrame]:
        with open_anndata(
            dataset,
            base_path=base_path,
            filter_spec=spec.anndata_cell_filter_spec,
            obs_column_names=CXG_OBS_COLUMNS_READ,
            var_column_names=CXG_VAR_COLUMNS_READ,
        ) as adata:
            logging.debug(f"{dataset.dataset_id}/{spec.name} - found {adata.n_obs} cells")

            # Skip this dataset if there are not cells after filtering
            if adata.n_obs == 0:
                logger.debug(f"{spec.name} - H5AD has no data after filtering, skipping {dataset.dataset_id}")
                return pd.DataFrame(), pd.DataFrame()

            obs_df = adata.obs.copy()
            obs_df["dataset_id"] = dataset.dataset_id

            var_df = (
                adata.var.copy()
                .rename_axis("feature_id")
                .reset_index()[["feature_id", "feature_name", "feature_length"]]
            )

            return obs_df, var_df

    datasets_bag = dask.bag.from_sequence(datasets)
    df_pairs_per_eb: list[tuple[pd.DataFrame, pd.DataFrame]] = dask.compute(
        *[
            datasets_bag.map(
                get_obs_and_var,
                spec=eb.specification,
                base_path=base_path,
            )
            for eb in experiment_builders
        ]
    )

    return list(
        zip(
            experiment_builders,
            [
                (
                    pd.concat(cast(list[pd.DataFrame], [df_pair[0] for df_pair in df_pairs]), ignore_index=True),
                    pd.concat(
                        cast(list[pd.DataFrame], [df_pair[1] for df_pair in df_pairs]), ignore_index=True
                    ).drop_duplicates(ignore_index=True),
                )
                for df_pairs in df_pairs_per_eb
            ],
            strict=False,
        )
    )


def post_acc_axes_processing(accumulated: list[tuple[ExperimentBuilder, tuple[pd.DataFrame, pd.DataFrame]]]) -> None:
    """Processing steps post-accumulation of all axes dataframes.

    Includes:
    * assign soma_joinids
    * add derived or summary columns
    * generate summary and/or working data for the experiment_builder
    """

    def add_placeholder_columns(df: pd.DataFrame, table_spec: TableSpec, default: dict[npt.DTypeLike, Any]) -> None:
        for key in table_spec.field_names():
            if key not in df:
                dtype = table_spec.field(key).to_pandas_dtype(ignore_dict_type=True)
                fill_value = default[dtype]
                df[key] = np.full((len(df),), fill_value, dtype=dtype)

    def per_dataset_summary_counts(eb: ExperimentBuilder, obs: pd.DataFrame) -> None:
        for _, obs_slice in obs.groupby("dataset_id"):
            assert obs_slice.soma_joinid.max() - obs_slice.soma_joinid.min() + 1 == len(obs_slice)
            eb.census_summary_cell_counts = accumulate_summary_counts(eb.census_summary_cell_counts, obs_slice)

    for eb, (obs, var) in accumulated:
        if not len(obs):
            eb.obs_df = None
            eb.var_df = None
            eb.n_obs = 0
            eb.n_var = 0
            continue

        obs["soma_joinid"] = range(0, len(obs))
        var["soma_joinid"] = range(0, len(var))

        add_tissue_mapping(obs)  # add tissue mapping (e.g., tissue_general term)

        # add columns to be completed later, e.g., summary stats such as mean of X
        add_placeholder_columns(
            obs, CENSUS_OBS_TABLE_SPEC, default={np.int64: np.iinfo(np.int64).min, np.float64: np.nan}
        )
        add_placeholder_columns(var, CENSUS_VAR_TABLE_SPEC, default={np.int64: 0})

        # compute intermediate values used later in the build
        eb.n_datasets = obs.dataset_id.nunique()
        eb.n_unique_obs = (obs.is_primary_data == True).sum()  # noqa: E712
        eb.n_donors = obs[~obs.donor_id.isin(DONOR_ID_IGNORE)].groupby("dataset_id").donor_id.nunique().sum()
        eb.global_var_joinids = var[["feature_id", "soma_joinid"]].set_index("feature_id")

        grouped_by_id = obs.groupby("dataset_id").soma_joinid.agg(["min", "count"])
        eb.dataset_obs_joinid_start = grouped_by_id["min"].to_dict()
        eb.dataset_n_obs = grouped_by_id["count"].to_dict()

        # gather per-dataset summary statistics e.g., cell type counts, etc.
        per_dataset_summary_counts(eb, obs)

        # save results in the ExperimentBuilder
        eb.obs_df = obs
        eb.var_df = var
        eb.n_obs = len(obs)
        eb.n_var = len(var)


def _get_axis_stats(
    raw_X: sparse.spmatrix | npt.NDArray[np.float32],
    dataset_obs_joinid_start: int,
    local_var_joinids: npt.NDArray[np.int64],
) -> tuple[pd.DataFrame, pd.DataFrame]:
    """Generate obs and var summary stats, e.g., raw_sum, etc.

    Return tuple of (obs_stats_df, var_stats_df), both indexed by soma_joinid.
    """
    assert sparse.isspmatrix_csr(raw_X) or sparse.isspmatrix_csc(raw_X) or isinstance(raw_X, np.ndarray)

    obs_stats = get_obs_stats(raw_X)
    obs_stats = obs_stats.set_index(pd.RangeIndex(dataset_obs_joinid_start, dataset_obs_joinid_start + len(obs_stats)))
    obs_stats.index.name = "soma_joinid"

    var_stats = get_var_stats(raw_X)
    var_stats = var_stats.set_index(local_var_joinids)
    var_stats.index.name = "soma_joinid"

    return (obs_stats, var_stats)


class XReduction(TypedDict):
    """Information accumulated/reduced from each AnnData X read."""

    dataset_id: str
    obs_stats: pd.DataFrame
    var_stats: pd.DataFrame
    presence: list[PresenceResult]


def reduce_X_stats_chunk(results: Sequence[XReduction]) -> XReduction:
    """Reduce multiple XReduction objects into one."""
    results = list(results)
    assert len(results)
    if len(results) == 1:
        return results[0].copy()
    else:
        return {
            "dataset_id": results[0]["dataset_id"],
            "obs_stats": pd.concat([r["obs_stats"] for r in results], verify_integrity=True),
            "var_stats": reduce(
                lambda a, b: a.add(b, fill_value=0).astype(np.int64),
                (r["var_stats"] for r in results),
            ),
            "presence": list(itertools.chain(*[r["presence"] for r in results])),
        }


def reduce_X_stats_binop(a: XReduction, b: XReduction) -> XReduction:
    assert a["dataset_id"] == b["dataset_id"]
    return reduce_X_stats_chunk((a, b))


def compute_X_file_stats(
    xreduction: XReduction, n_obs: int, dataset_id: str, dataset_soma_joinid: int, eb_name: str
) -> Sequence[XReduction]:
    """Add file-stats to XReduction."""
    res = xreduction.copy()

    assert len(res["presence"]) == 0  # should only be called once per dataset
    assert res["obs_stats"].index.is_unique  # should only have one value per cell
    assert len(res["obs_stats"]) == n_obs

    obs_stats = res["obs_stats"]
    var_stats = res["var_stats"]
    obs_stats["n_measured_vars"] = (var_stats.nnz > 0).sum()
    var_stats.loc[var_stats.nnz > 0, "n_measured_obs"] = n_obs
    res["presence"].append(
        PresenceResult(
            dataset_id,
            dataset_soma_joinid,
            eb_name,
            (var_stats.nnz > 0).to_numpy(),
            var_stats.index.to_numpy(),
        ),
    )
    return (res,)


# Controls partitioning/chunking of the X array processsing:
#   REDUCE_X_MAJOR_ROW_STRIDE: the max row stride for individual tasks. Primarily affects available parallelism
#       by splitting very large datasets into multiple tasks.
#   REDUCE_X_MINOR_NNZ_STRIDE: the max nnz (value) stride used in reducing X. Drives peak memory use and TileDB
#       fragment size.
#
# An important side-effect of these parameters is the number and size of TileDB fragments created. As fragment count
# increases, consolidation time increases non-linearly. Therefore, there is a significant tradeoff between per-task
# memory use and number of fragments. These values are currently tuned for (very roughly) 128GiB/task as a maximum
# memory budget for full populated "chunks".
#
# TODO: when https://github.com/single-cell-data/TileDB-SOMA/issues/2054 is implemented, write each major stride
# as a single fragment. This would allow a much smaller minor stride, without causing fragment count to increase.
#
# See also: MEMORY_BUDGET in the `build_soma.build()` function
#
REDUCE_X_MAJOR_ROW_STRIDE: int = 2_000_000
REDUCE_X_MINOR_NNZ_STRIDE: int = 2**30


@logit(logger, msg="{2.filename}, {3}")
def dispatch_X_chunk(
    dataset_id: str,
    experiment_uri: str,
    adata: AnnDataProxy,
    row_start: int,
    n_rows: int,
    dataset_obs_joinid_start: int,
    global_var_joinids: pd.DataFrame,
) -> XReduction:
    """Read a chunk of an AnnData, pull out stats, and save as both raw & normalized layer."""
    # result accumulator
    result: XReduction = {
        "dataset_id": dataset_id,
        "obs_stats": pd.DataFrame(),
        "var_stats": pd.DataFrame(),
        "presence": [],
    }

    # Index the AnnData var coordinates into SOMA space
    local_var_joinids = adata.var.join(global_var_joinids).soma_joinid.to_numpy()
    assert (local_var_joinids >= 0).all(), f"Illegal join id, {dataset_id}"

    _is_full_gene_assay = np.isin(adata.obs.assay_ontology_term_id.to_numpy(), FULL_GENE_ASSAY)
    if _is_full_gene_assay.any():
        is_full_gene_assay: npt.NDArray[np.bool_] | None = _is_full_gene_assay
        feature_length = adata.var.feature_length.to_numpy()
    else:
        is_full_gene_assay = None
        feature_length = None

    minor_stride = clamp(int(REDUCE_X_MINOR_NNZ_STRIDE // (adata.get_estimated_density() * adata.n_vars)), 1, n_rows)
    sigma = np.finfo(np.float32).smallest_subnormal

    def getijd(
        X: sparse.csr_matrix | sparse.csc_matrix,
    ) -> tuple[npt.NDArray[np.int64], npt.NDArray[np.int32 | np.int64], npt.NDArray[np.float32]]:
        X = X.tocoo()
        return X.row.astype(np.int64), X.col, X.data.astype(np.float32)

    path_to_X = (experiment_uri, "ms", MEASUREMENT_RNA_NAME, "X")
    end_idx = min(row_start + n_rows, adata.n_obs)
    n_chunks = math.ceil((end_idx - row_start) / minor_stride + 0.5)
    for idx in range(row_start, end_idx, minor_stride):
        logger.info(f"processing X {adata.filename}, {row_start}, chunk {(idx-row_start)//minor_stride} of {n_chunks}")

        # get the chunk
        adata_chunk = adata[idx : min(idx + minor_stride, end_idx)]
        n_obs, n_vars = adata_chunk.n_obs, adata_chunk.n_vars
        assert n_obs <= n_rows and n_obs <= minor_stride
        X = adata_chunk.X
        del adata_chunk

        # clean up X
        if isinstance(X, np.ndarray):
            X = sparse.csr_matrix(X)
        # force CSR - other code assumes this format (e.g., to allow indexing)
        X = X.tocsr()
        X.eliminate_zeros()  # in-place operation
        assert X.shape == (n_obs, n_vars)
        assert is_nonnegative_integral(X), "Found non-integer or negative valued data in X chunk"
        gc.collect()

        # Accumulate various statistics and summary information
        chunk_obs_joinid_start = idx + dataset_obs_joinid_start
        _obs_stats, _var_stats = _get_axis_stats(X, chunk_obs_joinid_start, local_var_joinids)
        assert len(_obs_stats) == n_obs
        assert len(_var_stats) == n_vars
        result = reduce_X_stats_chunk(
            [
                result,
                {
                    "dataset_id": dataset_id,
                    "obs_stats": _obs_stats,
                    "var_stats": _var_stats,
                    "presence": [],  # this is handled in the file reducer
                },
            ]
        )
        del _obs_stats, _var_stats

        xI, xJ, xD = getijd(X)
        assert n_obs == X.shape[0]
        del X
        gc.collect()

        if is_full_gene_assay is not None:
            assert feature_length is not None
<<<<<<< HEAD
            is_full_gene_assay_mask = is_full_gene_assay[idx : idx + minor_stride]
            xNormD = np.where(is_full_gene_assay_mask[xI], xD / feature_length[xJ], xD).astype(np.float32)
=======
            smart_seq_mask = is_smart_seq[idx : idx + minor_stride]
            xNormD = np.where(smart_seq_mask[xI], xD / feature_length[xJ], xD).astype(np.float32)
            del smart_seq_mask
>>>>>>> 44c01f9f
            xNormD = _divide_by_row_sum(n_obs, xI, xNormD)  # in-place operation
        else:
            xNormD = _divide_by_row_sum(n_obs, xI, xD.copy())  # in-place operation
        _roundHalfToEven(xNormD, keepbits=15)  # in-place operation
        xNormD[xNormD == 0] = sigma

        # reindex coordinates
        xI += idx + dataset_obs_joinid_start
        xJ = local_var_joinids[xJ]

        # and save to respective layer
        with soma.open(urlcat(*path_to_X, "raw"), mode="w", context=SOMA_TileDB_Context()) as X_raw:
            X_raw.write(pa.Table.from_pydict({"soma_dim_0": xI, "soma_dim_1": xJ, "soma_data": xD}))
        del xD
        gc.collect()
        with soma.open(urlcat(*path_to_X, "normalized"), mode="w", context=SOMA_TileDB_Context()) as X_normalized:
            X_normalized.write(pa.Table.from_pydict({"soma_dim_0": xI, "soma_dim_1": xJ, "soma_data": xNormD}))

        del xI, xJ, xNormD
        gc.collect()

    return result


def _reduce_X_matrices(
    base_path: str,
    datasets: list[Dataset],
    experiment_builders: list[ExperimentBuilder],
) -> dict[str, list[tuple[str, XReduction]]]:
    """Helper function for populate_X_layers. Create Dask delayed that will save and reduce all X data.

    This function does not perform the compute - it just creates the graph. Caller must dispatch the graph.
    """

    def read_and_dispatch_partial_h5ad(
        dataset_id: str,
        dataset_h5ad_path: str,
        experiment_uri: str,
        row_start: int,
        n_rows: int,
        dataset_obs_joinid_start: int,
        filter_spec: AnnDataFilterSpec,
        global_var_joinids: pd.DataFrame,
    ) -> XReduction:
        return dispatch_X_chunk(
            dataset_id,
            experiment_uri,
            open_anndata(
                dataset_h5ad_path,
                filter_spec=filter_spec,
                base_path=base_path,
                var_column_names=("_index", "feature_length"),
            ),
            row_start,
            n_rows,
            dataset_obs_joinid_start,
            global_var_joinids,
        )

    per_eb_results = {}
    for eb in experiment_builders:
        if eb.n_var == 0:
            # edge case for test builds that have no data for an entire experiment (organism)
            continue

        assert eb.global_var_joinids is not None
        global_var_joinids = dask.delayed(eb.global_var_joinids)

        read_file_chunks = [
            (
                d.dataset_id,
                d.dataset_h5ad_path,
                eb.experiment_uri,
                chunk,
                REDUCE_X_MAJOR_ROW_STRIDE,
                eb.dataset_obs_joinid_start[d.dataset_id],
                eb.specification.anndata_cell_filter_spec,
            )
            for d in datasets
            if d.dataset_id in eb.dataset_obs_joinid_start
            for chunk in range(0, eb.dataset_n_obs[d.dataset_id], REDUCE_X_MAJOR_ROW_STRIDE)
        ]
        per_eb_results[eb.name] = (
            dask.bag.from_sequence(read_file_chunks)
            .starmap(read_and_dispatch_partial_h5ad, global_var_joinids=global_var_joinids)
            .foldby("dataset_id", reduce_X_stats_binop)
        )

    result: dict[str, list[tuple[str, XReduction]]]
    (result,) = dask.compute(per_eb_results)
    return result


def populate_X_layers(
    assets_path: str,
    datasets: list[Dataset],
    experiment_builders: list[ExperimentBuilder],
    args: CensusBuildArgs,
) -> None:
    """Process X layers for all datasets. Includes saving raw/normalized SOMA arrays,
    and reducing obs/var axis stats from X data.
    """
    datasets_by_id = {d.dataset_id: d for d in datasets}
    per_eb_results = _reduce_X_matrices(assets_path, datasets, experiment_builders)

    for eb in experiment_builders:
        if eb.name not in per_eb_results:
            continue

        # add per-dataset stats to each per-dataset XReduction
        eb_result: list[XReduction] = []
        for dataset_id, xreduction in per_eb_results[eb.name]:
            assert dataset_id == xreduction["dataset_id"]
            d = datasets_by_id[dataset_id]
            eb_result.extend(
                compute_X_file_stats(
                    xreduction,
                    n_obs=eb.dataset_n_obs[d.dataset_id],
                    dataset_id=d.dataset_id,
                    dataset_soma_joinid=d.soma_joinid,
                    eb_name=eb.name,
                )
            )

        eb_summary = reduce_X_stats_chunk(eb_result)
        assert isinstance(eb.obs_df, pd.DataFrame)
        eb.obs_df.update(eb_summary["obs_stats"])
        assert isinstance(eb.var_df, pd.DataFrame)
        eb.var_df.loc[
            eb_summary["var_stats"].index.to_numpy(),
            eb_summary["var_stats"].columns.to_list(),
        ] += eb_summary["var_stats"]

        for presence in eb_summary["presence"]:
            assert presence.eb_name == eb.name
            eb.presence[presence.dataset_soma_joinid] = (
                presence.data,
                presence.cols,
            )


class SummaryStats(TypedDict):
    total_cell_count: int
    unique_cell_count: int
    number_donors: dict[str, int]


def get_summary_stats(experiment_builders: Sequence[ExperimentBuilder]) -> SummaryStats:
    return {
        "total_cell_count": sum(e.n_obs for e in experiment_builders),
        "unique_cell_count": sum(e.n_unique_obs for e in experiment_builders),
        "number_donors": {e.name: e.n_donors for e in experiment_builders},
    }


def add_tissue_mapping(obs_df: pd.DataFrame) -> None:
    """Inplace addition of tissue_general-related columns."""
    # UBERON tissue term mapper
    from .tissue_mapper import TissueMapper

    tissue_mapper: TissueMapper = TissueMapper()

    tissue_ids = obs_df.tissue_ontology_term_id.unique()

    # Map specific ID -> general ID
    tissue_general_id_map = {id: tissue_mapper.get_high_level_tissue(id) for id in tissue_ids}
    assert all(tissue_general_id_map.values()), "Unable to generalize all tissue types"
    obs_df["tissue_general_ontology_term_id"] = obs_df.tissue_ontology_term_id.map(tissue_general_id_map)

    # Assign general label
    tissue_general_label_map = {
        id: tissue_mapper.get_label_from_writable_id(id) for id in tissue_general_id_map.values()
    }
    obs_df["tissue_general"] = obs_df.tissue_general_ontology_term_id.map(tissue_general_label_map)


def reopen_experiment_builders(
    experiment_builders: list[ExperimentBuilder], mode: OpenMode = "w"
) -> Generator[ExperimentBuilder, None, None]:
    """Re-opens all ExperimentBuilder's `experiment` for writing as a Generator, allowing iterating code to use
    the experiment for writing, without having to explicitly close it.
    """
    with ExitStack() as experiments_stack:
        for eb in experiment_builders:
            # open experiments for write and ensure they are closed when exiting
            assert eb.experiment is None or eb.experiment.closed
            eb.experiment = soma.Experiment.open(eb.experiment_uri, mode, context=SOMA_TileDB_Context())
            experiments_stack.enter_context(eb.experiment)

        for eb in experiment_builders:
            yield eb


@numba.jit(nopython=True, nogil=True)  # type: ignore[misc]  # See https://github.com/numba/numba/issues/7424
def _divide_by_row_sum(
    n_rows: int,
    d0: npt.NDArray[np.int64],
    data: npt.NDArray[np.float32],
) -> npt.NDArray[np.float32]:
    """IMPORTANT: in-place operation. Divide each value by the sum of the row."""
    row_sum = np.zeros((n_rows,), dtype=np.float64)
    for i in range(len(d0)):
        row_sum[d0[i]] += data[i]

    for i in range(len(d0)):
        data[i] = data[i] / row_sum[d0[i]]

    return data


@numba.jit(nopython=True, nogil=True)  # type: ignore[misc]  # See https://github.com/numba/numba/issues/7424
def _roundHalfToEven(a: npt.NDArray[np.float32], keepbits: int) -> npt.NDArray[np.float32]:
    """Generate reduced precision floating point array, with round half to even.
    IMPORANT: In-place operation.

    Ref: https://gmd.copernicus.org/articles/14/377/2021/gmd-14-377-2021.html
    """
    assert a.dtype is np.dtype(np.float32)  # code below assumes IEEE 754 float32
    nmant = 23
    bits = 32
    if keepbits < 1 or keepbits >= nmant:
        return a
    maskbits = nmant - keepbits
    full_mask = (1 << bits) - 1
    mask = (full_mask >> maskbits) << maskbits
    half_quantum1 = (1 << (maskbits - 1)) - 1

    b = a.view(np.int32)
    b += ((b >> maskbits) & 1) + half_quantum1
    b &= mask
    return a<|MERGE_RESOLUTION|>--- conflicted
+++ resolved
@@ -571,14 +571,8 @@
 
         if is_full_gene_assay is not None:
             assert feature_length is not None
-<<<<<<< HEAD
             is_full_gene_assay_mask = is_full_gene_assay[idx : idx + minor_stride]
             xNormD = np.where(is_full_gene_assay_mask[xI], xD / feature_length[xJ], xD).astype(np.float32)
-=======
-            smart_seq_mask = is_smart_seq[idx : idx + minor_stride]
-            xNormD = np.where(smart_seq_mask[xI], xD / feature_length[xJ], xD).astype(np.float32)
-            del smart_seq_mask
->>>>>>> 44c01f9f
             xNormD = _divide_by_row_sum(n_obs, xI, xNormD)  # in-place operation
         else:
             xNormD = _divide_by_row_sum(n_obs, xI, xD.copy())  # in-place operation
