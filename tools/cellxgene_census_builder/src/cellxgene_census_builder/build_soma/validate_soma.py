--- conflicted
+++ resolved
@@ -381,14 +381,14 @@
 
             row_range_stop = min(X_raw.shape[0], row_range_stop)
 
-            is_smart_seq = np.isin(
+            is_full_gene_assay = np.isin(
                 exp.obs.read(
                     coords=(slice(row_range_start, row_range_stop - 1),), column_names=["assay_ontology_term_id"]
                 )
                 .concat()
                 .to_pandas()
                 .assay_ontology_term_id.to_numpy(),
-                SMART_SEQ,
+                FULL_GENE_ASSAY,
             )
 
             var_df = (
@@ -442,10 +442,10 @@
             raw_csr = sparse.coo_matrix((raw_soma_data, (row, col)), shape=(n_rows, n_cols)).tocsr()
             del row, col
 
-            if is_smart_seq.any():
+            if is_full_gene_assay.any():
                 # this is a very costly operation - do it only when necessary
-                raw_csr[is_smart_seq, :] /= feature_length
-            del is_smart_seq
+                raw_csr[is_full_gene_assay, :] /= feature_length
+            del is_full_gene_assay
 
             assert np.allclose(
                 norm_csr.sum(axis=1).A1, np.ones((n_rows,), dtype=np.float32), rtol=1e-6, atol=1e-4
@@ -568,15 +568,6 @@
 
         return True
 
-<<<<<<< HEAD
-        is_full_gene_assay = np.isin(
-            exp.obs.read(column_names=["assay_ontology_term_id"])
-            .concat()
-            .to_pandas()
-            .assay_ontology_term_id.to_numpy(),
-            FULL_GENE_ASSAY,
-        )
-=======
     @logit(logger, msg="{0.dataset_id}")
     def _validate_X_layers_presence(
         dataset: Dataset, experiment_specifications: list[ExperimentSpecification], soma_path: str
@@ -615,7 +606,6 @@
                     assert (
                         obs_df.n_measured_vars.to_numpy() == presence_accumulator.sum()
                     ).all(), f"{es.name}:{dataset.dataset_id} obs.n_measured_vars incorrect."
->>>>>>> 44c01f9f
 
         return True
 
@@ -701,13 +691,6 @@
 
         return True
 
-<<<<<<< HEAD
-            full_gene_mask = is_full_gene_assay[row_idx : row_idx + ROW_SLICE_SIZE]
-            if full_gene_mask.any():
-                # this is a very costly operation - do it only when necessary
-                raw_csr[full_gene_mask, :] /= feature_length
-            del full_gene_mask
-=======
     @logit(logger, msg="{0.dataset_id}")
     def _validate_X_layers_raw_contents(
         dataset: Dataset, experiment_specifications: list[ExperimentSpecification], soma_path: str, assets_path: str
@@ -740,7 +723,6 @@
                 # mask defines which feature_ids are in the AnnData
                 var_joinid_in_adata = var_df.feature_id.isin(ad.var.index)
                 assert ad.n_vars == var_joinid_in_adata.sum()
->>>>>>> 44c01f9f
 
                 # var/col reindexer
                 var_index = soma.tiledbsoma_build_index(
