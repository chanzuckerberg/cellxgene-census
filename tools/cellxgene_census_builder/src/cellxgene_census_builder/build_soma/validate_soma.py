import concurrent.futures
import dataclasses
import gc
import logging
import math
import os.path
import pathlib
from dataclasses import dataclass
from datetime import datetime
from typing import Any, Dict, List, Tuple, TypeVar, Union

import numpy as np
import numpy.typing as npt
import pandas as pd
import pyarrow as pa
import tiledb
import tiledbsoma as soma
from scipy import sparse
from typing_extensions import Self

from ..build_state import CensusBuildArgs
from ..util import log_process_resource_status, urlcat
from .anndata import make_anndata_cell_filter, open_anndata
from .consolidate import list_uris_to_consolidate
from .datasets import Dataset
from .experiment_builder import ExperimentSpecification
from .experiment_specs import make_experiment_specs
from .globals import (
    CENSUS_DATA_NAME,
    CENSUS_DATASETS_NAME,
    CENSUS_DATASETS_TABLE_SPEC,
    CENSUS_INFO_NAME,
    CENSUS_OBS_STATS_COLUMNS,
    CENSUS_OBS_TABLE_SPEC,
    CENSUS_SCHEMA_VERSION,
    CENSUS_SUMMARY_CELL_COUNTS_NAME,
    CENSUS_SUMMARY_CELL_COUNTS_TABLE_SPEC,
    CENSUS_SUMMARY_NAME,
    CENSUS_VAR_TABLE_SPEC,
    CENSUS_X_LAYERS,
    CXG_OBS_TERM_COLUMNS,
    CXG_SCHEMA_VERSION,
    FEATURE_DATASET_PRESENCE_MATRIX_NAME,
    MEASUREMENT_RNA_NAME,
    SMART_SEQ,
    SOMA_TileDB_Context,
)
from .mp import (
    create_process_pool_executor,
    create_resource_pool_executor,
    log_on_broken_process_pool,
)

logger = logging.getLogger(__name__)


@dataclass  # TODO: use attrs
class EbInfo:
    """Class used to collect information about axis (for validation code)"""

    n_obs: int = 0
    vars: set[str] = dataclasses.field(default_factory=set)
    dataset_ids: set[str] = dataclasses.field(default_factory=set)

    def update(self: Self, b: Self) -> Self:
        self.n_obs += b.n_obs
        self.vars |= b.vars
        self.dataset_ids |= b.dataset_ids
        return self

    @property
    def n_vars(self) -> int:
        return len(self.vars)


def open_experiment(base_uri: str, eb: ExperimentSpecification) -> soma.Experiment:
    """Helper function that knows the Census schema path conventions."""
    return soma.Experiment.open(urlcat(base_uri, CENSUS_DATA_NAME, eb.name), mode="r")


def validate_all_soma_objects_exist(soma_path: str, experiment_specifications: List[ExperimentSpecification]) -> bool:
    """
    Validate all objects present and contain expected metadata.

    soma_path
        +-- census_info: soma.Collection
        |   +-- summary: soma.DataFrame
        |   +-- datasets: soma.DataFrame
        |   +-- summary_cell_counts: soma.DataFrame
        +-- census_data: soma.Collection
        |   +-- homo_sapiens: soma.Experiment
        |   +-- mus_musculus: soma.Experiment
    """

    with soma.Collection.open(soma_path, context=SOMA_TileDB_Context()) as census:
        assert soma.Collection.exists(census.uri)
        assert datetime.fromisoformat(census.metadata["created_on"])
        assert "git_commit_sha" in census.metadata

        for name in [CENSUS_INFO_NAME, CENSUS_DATA_NAME]:
            assert soma.Collection.exists(census[name].uri)

        census_info = census[CENSUS_INFO_NAME]
        for name in [CENSUS_DATASETS_NAME, CENSUS_SUMMARY_NAME, CENSUS_SUMMARY_CELL_COUNTS_NAME]:
            assert name in census_info, f"`{name}` missing from census_info"
            assert soma.DataFrame.exists(census_info[name].uri)

        assert sorted(census_info[CENSUS_DATASETS_NAME].keys()) == sorted(CENSUS_DATASETS_TABLE_SPEC.field_names())
        assert sorted(census_info[CENSUS_SUMMARY_CELL_COUNTS_NAME].keys()) == sorted(
            CENSUS_SUMMARY_CELL_COUNTS_TABLE_SPEC.field_names()
        )
        assert sorted(census_info[CENSUS_SUMMARY_NAME].keys()) == sorted(["label", "value", "soma_joinid"])

        census_summary = census[CENSUS_INFO_NAME][CENSUS_SUMMARY_NAME].read().concat().to_pandas()
        assert (
            census_summary.loc[census_summary["label"] == "census_schema_version"].iloc[0]["value"]
            == CENSUS_SCHEMA_VERSION
        )
        assert (
            census_summary.loc[census_summary["label"] == "dataset_schema_version"].iloc[0]["value"]
            == CXG_SCHEMA_VERSION
        )

        # verify required dataset fields are set
        df: pd.DataFrame = census_info[CENSUS_DATASETS_NAME].read().concat().to_pandas()
        assert (df["collection_id"] != "").all()
        assert (df["collection_name"] != "").all()
        assert (df["dataset_title"] != "").all()
        assert (df["dataset_version_id"] != "").all()

        # there should be an experiment for each builder
        census_data = census[CENSUS_DATA_NAME]
        for eb in experiment_specifications:
            assert soma.Experiment.exists(census_data[eb.name].uri)

            e = census_data[eb.name]
            assert soma.DataFrame.exists(e.obs.uri)
            assert soma.Collection.exists(e.ms.uri)

            # there should be a single measurement called 'RNA'
            assert soma.Measurement.exists(e.ms[MEASUREMENT_RNA_NAME].uri)

            # The measurement should contain all X layers where n_obs > 0 (existence checked elsewhere)
            rna = e.ms[MEASUREMENT_RNA_NAME]
            assert soma.DataFrame.exists(rna["var"].uri)
            assert soma.Collection.exists(rna["X"].uri)

            # layers and presence exist only if there are cells in the measurement
            if e.obs.count > 0:
                for lyr in CENSUS_X_LAYERS:
                    assert lyr in rna.X
                    assert soma.SparseNDArray.exists(rna.X[lyr].uri)

                # and a dataset presence matrix
                assert soma.SparseNDArray.exists(rna[FEATURE_DATASET_PRESENCE_MATRIX_NAME].uri)
                assert sum([c.non_zero_length for c in rna["feature_dataset_presence_matrix"].read().coos()]) > 0
                # TODO(atolopko): validate 1) shape, 2) joinids exist in datsets and var

    gc.collect()
    log_process_resource_status()
    return True


def _validate_axis_dataframes(args: Tuple[str, str, Dataset, List[ExperimentSpecification]]) -> Dict[str, EbInfo]:
    assets_path, soma_path, dataset, experiment_specifications = args
    with soma.Collection.open(soma_path, context=SOMA_TileDB_Context()) as census:
        census_data = census[CENSUS_DATA_NAME]
        dataset_id = dataset.dataset_id
        unfiltered_ad = open_anndata(dataset, base_path=assets_path)
        eb_info: Dict[str, EbInfo] = {}
        for eb in experiment_specifications:
            eb_info[eb.name] = EbInfo()
            anndata_cell_filter = make_anndata_cell_filter(eb.anndata_cell_filter_spec)
            se = census_data[eb.name]
            ad = anndata_cell_filter(unfiltered_ad)
            dataset_obs = (
                se.obs.read(
                    column_names=list(CENSUS_OBS_TABLE_SPEC.field_names()),
                    value_filter=f"dataset_id == '{dataset_id}'",
                )
                .concat()
                .to_pandas()
                .drop(
                    columns=[
                        "dataset_id",
                        "tissue_general",
                        "tissue_general_ontology_term_id",
                        *CENSUS_OBS_STATS_COLUMNS,
                    ]
                )
                .sort_values(by="soma_joinid")
                .drop(columns=["soma_joinid"])
                .reset_index(drop=True)
            )

            # decategorize census obs slice, as it will not have the same categories as H5AD obs,
            # preventing Pandas from performing the DataFrame equivalence operation.
            for key in dataset_obs:
                if isinstance(dataset_obs[key].dtype, pd.CategoricalDtype):
                    dataset_obs[key] = dataset_obs[key].astype(dataset_obs[key].cat.categories.dtype)

            assert len(dataset_obs) == len(ad.obs), f"{dataset.dataset_id}/{eb.name} obs length mismatch"
            if ad.n_obs > 0:
                eb_info[eb.name].n_obs += ad.n_obs
                eb_info[eb.name].dataset_ids.add(dataset_id)
                eb_info[eb.name].vars |= set(ad.var.index.array)
                ad_obs = ad.obs[list(set(CXG_OBS_TERM_COLUMNS) - set(CENSUS_OBS_STATS_COLUMNS))].reset_index(drop=True)
                assert (
                    (dataset_obs.sort_index(axis=1) == ad_obs.sort_index(axis=1)).all().all()
                ), f"{dataset.dataset_id}/{eb.name} obs content, mismatch"

    gc.collect()
    log_process_resource_status()
    return eb_info


def validate_axis_dataframes(
    assets_path: str,
    soma_path: str,
    datasets: List[Dataset],
    experiment_specifications: List[ExperimentSpecification],
    args: CensusBuildArgs,
) -> Dict[str, EbInfo]:
    """ "
    Validate axis dataframes: schema, shape, contents

    Raises on error.  Returns True on success.
    """
    logger.debug("validate_axis_dataframes")
    with soma.Collection.open(soma_path, context=SOMA_TileDB_Context()) as census:
        census_data = census[CENSUS_DATA_NAME]

        # check schema
        for eb in experiment_specifications:
            obs = census_data[eb.name].obs
            var = census_data[eb.name].ms[MEASUREMENT_RNA_NAME].var
            assert sorted(obs.keys()) == sorted(CENSUS_OBS_TABLE_SPEC.field_names())
            assert sorted(var.keys()) == sorted(CENSUS_VAR_TABLE_SPEC.field_names())
            for field in obs.schema:
                assert CENSUS_OBS_TABLE_SPEC.field(field.name).is_type_equivalent(
                    field.type
                ), f"Unexpected type in {field.name}: {field.type}"
            for field in var.schema:
                assert CENSUS_VAR_TABLE_SPEC.field(field.name).is_type_equivalent(
                    field.type
                ), f"Unexpected type in {field.name}: {field.type}"

    # check shapes & perform weak test of contents
    eb_info = {eb.name: EbInfo() for eb in experiment_specifications}
    if args.config.multi_process:
        with create_process_pool_executor(args) as ppe:
            futures = [
                ppe.submit(_validate_axis_dataframes, (assets_path, soma_path, dataset, experiment_specifications))
                for dataset in datasets
            ]
            for n, future in enumerate(concurrent.futures.as_completed(futures), start=1):
                log_on_broken_process_pool(ppe)
                res = future.result()
                for eb_name, ebi in res.items():
                    eb_info[eb_name].update(ebi)
                logger.info(f"validate_axis {n} of {len(datasets)} complete.")
    else:
        for n, dataset in enumerate(datasets, start=1):
            for eb_name, ebi in _validate_axis_dataframes(
                (assets_path, soma_path, dataset, experiment_specifications)
            ).items():
                eb_info[eb_name].update(ebi)
            logger.info(f"validate_axis {n} of {len(datasets)} complete.")

    for eb in experiment_specifications:
        with open_experiment(soma_path, eb) as exp:
            n_vars = len(eb_info[eb.name].vars)

            census_obs_df = exp.obs.read(column_names=["soma_joinid", "dataset_id"]).concat().to_pandas()
            assert eb_info[eb.name].n_obs == len(census_obs_df)
            assert (len(census_obs_df) == 0) or (census_obs_df.soma_joinid.max() + 1 == eb_info[eb.name].n_obs)
            assert eb_info[eb.name].dataset_ids == set(census_obs_df.dataset_id.unique())

            census_var_df = (
                exp.ms[MEASUREMENT_RNA_NAME].var.read(column_names=["feature_id", "soma_joinid"]).concat().to_pandas()
            )
            assert n_vars == len(census_var_df)
            assert eb_info[eb.name].vars == set(census_var_df.feature_id.array)
            assert (len(census_var_df) == 0) or (census_var_df.soma_joinid.max() + 1 == n_vars)

            # Validate that all obs soma_joinids are unique and in the range [0, n).
            obs_unique_joinids = np.unique(census_obs_df.soma_joinid.to_numpy())
            assert len(obs_unique_joinids) == len(census_obs_df.soma_joinid.to_numpy())
            assert (len(obs_unique_joinids) == 0) or (
                (obs_unique_joinids[0] == 0) and (obs_unique_joinids[-1] == (len(obs_unique_joinids) - 1))
            )

            # Validate that all var soma_joinids are unique and in the range [0, n).
            var_unique_joinids = np.unique(census_var_df.soma_joinid.to_numpy())
            assert len(var_unique_joinids) == len(census_var_df.soma_joinid.to_numpy())
            assert (len(var_unique_joinids) == 0) or (
                (var_unique_joinids[0] == 0) and var_unique_joinids[-1] == (len(var_unique_joinids) - 1)
            )

    return eb_info


def _validate_X_obs_axis_stats(
    eb: ExperimentSpecification, dataset: Dataset, census_obs: pd.DataFrame, expected_X: sparse.spmatrix
) -> bool:
    """
    Helper function for _validate_X_layers_contents_by_dataset

    Checks that the computed X stats, as stored in obs and var, are correct.
    """
    TypeVar("T", bound=npt.NBitBase)

    def var(X: Union[sparse.csc_matrix, sparse.csr_matrix], axis: int = 0, ddof: int = 1) -> Any:  # cough, cough
        """Helper: variance over sparse matrices"""
        if isinstance(X, np.ndarray):
            return np.var(X, axis=axis, ddof=ddof)

        # Else sparse. Variance of a sparse matrix calculated as
        #   mean(X**2) - mean(X)**2
        # with Bessel's correction applied for unbiased estimate
        X_squared = X.copy()
        X_squared.data **= 2
        n = X.getnnz(axis=axis)
        # catch cases where n<ddof
        with np.errstate(divide="ignore", invalid="ignore"):
            v = ((X_squared.sum(axis=axis).A1 / n) - np.square(X.sum(axis=axis).A1 / n)) * (n / (n - ddof))
            v[~np.isfinite(v)] = 0.0
        return v

    # various datasets have explicit zeros, which are not stored in the Census
    if isinstance(expected_X, (sparse.sparray, sparse.spmatrix)):
        expected_X.eliminate_zeros()

    # obs.raw_sum
    raw_sum = expected_X.sum(axis=1).A1
    assert np.array_equal(
        census_obs.raw_sum.to_numpy(), raw_sum
    ), f"{eb.name}:{dataset.dataset_id} obs.raw_sum incorrect."

    # obs.nnz
    nnz = expected_X.getnnz(axis=1)
    assert np.all(census_obs.nnz.to_numpy() > 0.0)  # All cells must contain at least one count value > 0
    assert np.array_equal(census_obs.nnz.to_numpy(), nnz), f"{eb.name}:{dataset.dataset_id} obs.nnz incorrect."

    # obs.raw_mean_nnz - mean of the explicitly stored values (zeros are _ignored_)
    with np.errstate(divide="ignore"):
        expected_raw_mean_nnz = raw_sum / nnz
    expected_raw_mean_nnz[~np.isfinite(expected_raw_mean_nnz)] = 0.0
    assert np.allclose(
        census_obs.raw_mean_nnz.to_numpy(), expected_raw_mean_nnz
    ), f"{eb.name}:{dataset.dataset_id} obs.raw_mean_nnz incorrect."

    # obs.raw_variance_nnz
    assert np.allclose(
        census_obs.raw_variance_nnz.to_numpy(), var(expected_X, axis=1, ddof=1), rtol=1e-03, atol=1e-05
    ), f"{eb.name}:{dataset.dataset_id} obs.raw_variance_nnz incorrect."

    # obs.n_measured_vars skipped - handled in _validate_Xraw_contents_by_dataset()

    return True


def _validate_Xraw_contents_by_dataset(args: Tuple[str, str, Dataset, List[ExperimentSpecification]]) -> bool:
    """
    Validate that a single dataset is correctly represented in the census. Intended to be
    dispatched from validate_X_layers.

    Currently, implements the following tests:
    * the contents of the X['raw'] matrix are EQUAL for all var feature_ids present in the AnnData
    * the contents of the X['raw'] matrix are EMPTY for all var feature_ids NOT present in the AnnData
    * the contents of the presence matrix match the features present in the AnnData
      (where presence is defined as having a non-zero value)
    """
    assets_path, soma_path, dataset, experiment_specifications = args
    logger.info(f"validate X[raw] by contents - starting {dataset.dataset_id}")
    unfiltered_ad = open_anndata(
        dataset, base_path=assets_path, include_filter_columns=True, var_column_names=("_index",)
    )

    for eb in experiment_specifications:
        with open_experiment(soma_path, eb) as exp:
            anndata_cell_filter = make_anndata_cell_filter(eb.anndata_cell_filter_spec)
            ad = anndata_cell_filter(unfiltered_ad)
            logger.debug(f"AnnData loaded for {eb.name}:{dataset.dataset_id}")

            # get the joinids for the obs axis
            obs_df = (
                exp.obs.read(
                    column_names=["soma_joinid", "dataset_id", *CENSUS_OBS_STATS_COLUMNS],
                    value_filter=f"dataset_id == '{dataset.dataset_id}'",
                )
                .concat()
                .to_pandas()
            )

            assert ad.n_obs == len(obs_df)
            if len(obs_df) == 0:
                continue

            # Assert the stats values look reasonable
            assert all(
                np.isfinite(obs_df[col]).all() and (obs_df[col] >= 0).all()
                for col in ["raw_sum", "nnz", "raw_mean_nnz", "raw_variance_nnz", "n_measured_vars"]
            )

            # get the joinids for the var axis
            var_df = (
                exp.ms[MEASUREMENT_RNA_NAME].var.read(column_names=["soma_joinid", "feature_id"]).concat().to_pandas()
            )
            # mask defines which feature_ids are in the AnnData
            var_joinid_in_adata = var_df.feature_id.isin(ad.var.index)
            assert ad.n_vars == var_joinid_in_adata.sum()

            # var/col reindexer
            var_index = ad.var.join(var_df.set_index("feature_id")).set_index("soma_joinid").index
            var_df = var_df[["soma_joinid"]]  # save some memory

            presence_accumulator = np.zeros((len(var_df),), dtype=np.bool_)

            STRIDE = 125_000
            for idx in range(0, ad.n_obs, STRIDE):
                obs_joinids_split = obs_df.soma_joinid.to_numpy()[idx : idx + STRIDE]
                X_raw = exp.ms[MEASUREMENT_RNA_NAME].X["raw"].read((obs_joinids_split, slice(None))).tables().concat()
                X_raw_data = X_raw["soma_data"].to_numpy()
                X_raw_obs_joinids = X_raw["soma_dim_0"].to_numpy()
                X_raw_var_joinids = X_raw["soma_dim_1"].to_numpy()
                del X_raw

                # positionally re-index
                cols_by_position = var_index.get_indexer(X_raw_var_joinids)  # type: ignore[no-untyped-call]
                rows_by_position = pd.Index(obs_joinids_split).get_indexer(X_raw_obs_joinids)
                del X_raw_obs_joinids

                expected_X = ad[idx : idx + STRIDE].X
                if isinstance(expected_X, np.ndarray):
                    expected_X = sparse.csr_matrix(expected_X)

                # Check that Census summary stats in obs match the AnnData
                assert _validate_X_obs_axis_stats(eb, dataset, obs_df.iloc[idx : idx + STRIDE], expected_X)

                # Check that raw_sum stat matches raw layer stored in the Census
                raw_sum = np.zeros((len(obs_joinids_split),), dtype=np.float64)  # 64 bit for numerical stability
                np.add.at(raw_sum, rows_by_position, X_raw_data)
                raw_sum = raw_sum.astype(
                    CENSUS_OBS_TABLE_SPEC.field("raw_sum").to_pandas_dtype()
                )  # back to the storage type
                assert np.allclose(raw_sum, obs_df.raw_sum.iloc[idx : idx + STRIDE].to_numpy())
                del raw_sum

                # Assertion 1 - the contents of the X matrix are EQUAL for all var values present in the AnnData
                assert (
                    sparse.coo_matrix(
                        (X_raw_data, (rows_by_position, cols_by_position)),
                        shape=(len(obs_joinids_split), ad.shape[1]),
                    )
                    != expected_X
                ).nnz == 0, f"{eb.name}:{dataset.dataset_id} the X matrix elements are not equal."
                del X_raw_data, cols_by_position, rows_by_position, expected_X

                # Assertion 2 - the contents of the X matrix are EMPTY for all var ids NOT present in the AnnData.
                # Test by asserting that no col IDs contain a joinid not in the AnnData.
                assert (
                    var_joinid_in_adata.all()
                    or not pd.Series(X_raw_var_joinids).isin(var_df[~var_joinid_in_adata].soma_joinid).any()
                ), f"{eb.name}:{dataset.dataset_id} unexpected values present in the X matrix."

                presence_accumulator[X_raw_var_joinids] = 1
                del X_raw_var_joinids

                gc.collect()

            # Assertion 3- the contents of the presence matrix match the features present
            # in the AnnData (where presence is defined as having a non-zero value)
            presence = (
                exp.ms[MEASUREMENT_RNA_NAME][FEATURE_DATASET_PRESENCE_MATRIX_NAME]
                .read((dataset.soma_joinid,))
                .tables()
                .concat()
            )

            # sanity check there are no explicit False stored or dups the array
            assert not np.isin(
                presence["soma_data"].to_numpy(), 0
            ).any(), f"{eb.name}:{dataset.dataset_id} unexpected False stored in presence matrix"
            assert (
                np.unique(presence["soma_dim_1"].to_numpy(), return_counts=True)[1] == 1
            ).all(), f"{eb.name}:{dataset.dataset_id} duplicate coordinate in presence matrix"

            mask = np.zeros((exp.ms[MEASUREMENT_RNA_NAME][FEATURE_DATASET_PRESENCE_MATRIX_NAME].shape[1],), dtype=bool)
            mask[presence["soma_dim_1"]] = presence["soma_data"]
            assert np.array_equal(presence_accumulator, mask)
            del mask

            assert (
                obs_df.n_measured_vars.to_numpy() == presence_accumulator.sum()
            ).all(), f"{eb.name}:{dataset.dataset_id} obs.n_measured_vars incorrect."

        # tidy
        del ad, obs_df, var_df, var_index, presence, presence_accumulator, var_joinid_in_adata
        gc.collect()

    del unfiltered_ad
    gc.collect()
    log_process_resource_status()
    logger.info(f"validate X[raw] by contents - finished {dataset.dataset_id}")
    return True


def _validate_X_layer_has_unique_coords(args: Tuple[ExperimentSpecification, str, str, int, int]) -> bool:
    """Validate that all X layers have no duplicate coordinates"""
    experiment_specification, soma_path, layer_name, row_range_start, row_range_stop = args
    with open_experiment(soma_path, experiment_specification) as exp:
        logger.info(
            f"validate_no_dups_X start, {experiment_specification.name}, {layer_name}, rows [{row_range_start}, {row_range_stop})"
        )
        if layer_name not in exp.ms[MEASUREMENT_RNA_NAME].X:
            return True

        X_layer = exp.ms[MEASUREMENT_RNA_NAME].X[layer_name]
        n_rows, n_cols = X_layer.shape
        ROW_SLICE_SIZE = 125_000

        for row in range(row_range_start, min(row_range_stop, n_rows), ROW_SLICE_SIZE):
            slice_of_X = X_layer.read(coords=(slice(row, row + ROW_SLICE_SIZE - 1),)).tables().concat()

            # Use C layout offset for unique test
            offsets = (slice_of_X["soma_dim_0"].to_numpy() * n_cols) + slice_of_X["soma_dim_1"].to_numpy()
            del slice_of_X
            unique_offsets = np.unique(offsets)
            assert len(offsets) == len(unique_offsets)
            del offsets
            gc.collect()

        logger.info(
            f"validate_no_dups_X finished, {experiment_specification.name}, {layer_name}, rows [{row_range_start}, {row_range_stop})"
        )

    gc.collect()
    log_process_resource_status()
    return True


def _validate_Xnorm_layer(args: Tuple[ExperimentSpecification, str, int, int]) -> bool:
    """Validate that X['normalized'] is correct relative to X['raw']"""
    experiment_specification, soma_path, row_range_start, row_range_stop = args
    logger.info(
        f"validate_Xnorm_layer - start, {experiment_specification.name}, rows [{row_range_start}, {row_range_stop})"
    )

    with open_experiment(soma_path, experiment_specification) as exp:
        if "normalized" not in exp.ms[MEASUREMENT_RNA_NAME].X:
            return True

        X_raw = exp.ms[MEASUREMENT_RNA_NAME].X["raw"]
        X_norm = exp.ms[MEASUREMENT_RNA_NAME].X["normalized"]
        assert X_raw.shape == X_norm.shape

        is_smart_seq = np.isin(
            exp.obs.read(column_names=["assay_ontology_term_id"])
            .concat()
            .to_pandas()
            .assay_ontology_term_id.to_numpy(),
            SMART_SEQ,
        )

        var_df = (
            exp.ms[MEASUREMENT_RNA_NAME]
            .var.read(column_names=["soma_joinid", "feature_length"])
            .concat()
            .to_pandas()
            .set_index("soma_joinid")
        )
        n_cols = len(var_df)
        feature_length = var_df.feature_length.to_numpy()
        assert (feature_length > 0).any()
        assert X_raw.shape[1] == n_cols

        # Smallish, else will fail in scipy due to int32 overflow during coordinate broadcasting
        # For more info: https://github.com/scipy/scipy/issues/13155
        ROW_SLICE_SIZE = 25_000
        assert (feature_length.shape[0] * ROW_SLICE_SIZE) < (2**31 - 1)

        for row_idx in range(row_range_start, min(row_range_stop, X_raw.shape[0]), ROW_SLICE_SIZE):
            raw = (
                X_raw.read(coords=(slice(row_idx, row_idx + ROW_SLICE_SIZE - 1),))
                .tables()
                .concat()
                .sort_by([("soma_dim_0", "ascending"), ("soma_dim_1", "ascending")])
            )
            norm = (
                X_norm.read(coords=(slice(row_idx, row_idx + ROW_SLICE_SIZE - 1),))
                .tables()
                .concat()
                .sort_by([("soma_dim_0", "ascending"), ("soma_dim_1", "ascending")])
            )

            assert np.array_equal(raw["soma_dim_0"].to_numpy(), norm["soma_dim_0"].to_numpy())
            assert np.array_equal(raw["soma_dim_1"].to_numpy(), norm["soma_dim_1"].to_numpy())
            # If we wrote a value, it MUST be larger than zero (i.e., represents a raw count value of 1 or greater)
            assert np.all(raw["soma_data"].to_numpy() > 0.0), "Found zero value in raw layer"
            assert np.all(norm["soma_data"].to_numpy() > 0.0), "Found zero value in normalized layer"

            dim0 = norm["soma_dim_0"].to_numpy()
            dim1 = norm["soma_dim_1"].to_numpy()
            row: npt.NDArray[np.int64] = pd.RangeIndex(row_idx, row_idx + ROW_SLICE_SIZE).get_indexer(dim0)  # type: ignore[no-untyped-call]
            col = var_df.index.get_indexer(dim1)
            n_rows: int = row.max() + 1

            norm_csr = sparse.coo_matrix((norm["soma_data"].to_numpy(), (row, col)), shape=(n_rows, n_cols)).tocsr()
            raw_csr = sparse.coo_matrix((raw["soma_data"].to_numpy(), (row, col)), shape=(n_rows, n_cols)).tocsr()
            del raw, norm, dim0, dim1, row, col
            gc.collect()

            sseq_mask = is_smart_seq[row_idx : row_idx + ROW_SLICE_SIZE]
            if sseq_mask.any():
                # this is a very costly operation - do it only when necessary
                raw_csr[sseq_mask, :] /= feature_length
            del sseq_mask

            assert np.allclose(
                norm_csr.sum(axis=1).A1, np.ones((n_rows,), dtype=np.float32), rtol=1e-6, atol=1e-4
            ), f"{experiment_specification.name}: expected normalized X layer to sum to approx 1, rows [{row_idx}, {row_idx+ROW_SLICE_SIZE})"
            assert np.allclose(
                norm_csr.data, raw_csr.multiply(1.0 / raw_csr.sum(axis=1).A).tocsr().data, rtol=1e-6, atol=1e-4
            ), f"{experiment_specification.name}: normalized layer does not match raw contents, rows [{row_idx}, {row_idx+ROW_SLICE_SIZE})"

            del norm_csr, raw_csr
            gc.collect()

    gc.collect()
    log_process_resource_status()
    logger.info(
        f"validate_Xnorm_layer - finish, {experiment_specification.name}, rows [{row_range_start}, {row_range_stop})"
    )
    return True


def validate_X_layers(
    assets_path: str,
    soma_path: str,
    datasets: List[Dataset],
    experiment_specifications: List[ExperimentSpecification],
    eb_info: Dict[str, EbInfo],
    args: CensusBuildArgs,
) -> bool:
    """ "
    Validate all X layers: schema, shape, contents

    Raises on error.  Returns True on success.
    """
    logger.info("validate_X_layers start")
    avg_row_nnz = 0
    for eb in experiment_specifications:
        with open_experiment(soma_path, eb) as exp:
            assert soma.Collection.exists(exp.ms[MEASUREMENT_RNA_NAME].X.uri)

            census_obs_df = exp.obs.read(column_names=["soma_joinid"]).concat().to_pandas()
            n_obs = len(census_obs_df)
            logger.info(f"uri = {exp.obs.uri}, eb.n_obs = {eb_info[eb.name].n_obs}; n_obs = {n_obs}")
            assert n_obs == eb_info[eb.name].n_obs

            census_var_df = (
                exp.ms[MEASUREMENT_RNA_NAME].var.read(column_names=["feature_id", "soma_joinid"]).concat().to_pandas()
            )
            n_vars = len(census_var_df)
            assert n_vars == eb_info[eb.name].n_vars

            if n_obs > 0:
                for lyr in CENSUS_X_LAYERS:
                    assert soma.SparseNDArray.exists(exp.ms[MEASUREMENT_RNA_NAME].X[lyr].uri)
                    X = exp.ms[MEASUREMENT_RNA_NAME].X[lyr]
                    assert X.schema.field("soma_dim_0").type == pa.int64()
                    assert X.schema.field("soma_dim_1").type == pa.int64()
                    assert X.schema.field("soma_data").type == CENSUS_X_LAYERS[lyr]
                    assert X.shape == (n_obs, n_vars)
                avg_row_nnz = max(avg_row_nnz, math.ceil(exp.ms[MEASUREMENT_RNA_NAME].X["raw"].nnz / n_obs))

    if args.config.multi_process:
        ROWS_PER_PROCESS = 500_000
        mem_budget_factor = int(20 * avg_row_nnz * 2)  # Heuristic:  3 columns, (int64, int64, float32), 100% overhead
        with create_resource_pool_executor(args) as ppe:
            futures = (
                [
                    ppe.submit(
                        100_000 * mem_budget_factor,
                        _validate_Xnorm_layer,
                        (eb, soma_path, row_start, row_start + ROWS_PER_PROCESS),
                    )
                    for eb in experiment_specifications
                    for row_start in range(0, eb_info[eb.name].n_obs, ROWS_PER_PROCESS)
                ]
                + [
                    ppe.submit(
                        400_000 * mem_budget_factor,
                        _validate_X_layer_has_unique_coords,
                        (eb, soma_path, layer_name, row_start, row_start + ROWS_PER_PROCESS),
                    )
                    for eb in experiment_specifications
                    for layer_name in CENSUS_X_LAYERS
                    for row_start in range(0, eb_info[eb.name].n_obs, ROWS_PER_PROCESS)
                ]
                + [
                    ppe.submit(
                        6 * dataset.asset_h5ad_filesize,  # Heuristic value based upon empirical testing.
                        _validate_Xraw_contents_by_dataset,
                        (assets_path, soma_path, dataset, experiment_specifications),
                    )
                    for dataset in datasets
                ]
            )
            for n, future in enumerate(concurrent.futures.as_completed(futures), start=1):
                log_on_broken_process_pool(ppe)
                assert future.result()
                logger.info(f"validate_X_layers {n} of {len(futures)} complete.")
                log_process_resource_status()

    else:
        for eb in experiment_specifications:
            for layer_name in CENSUS_X_LAYERS:
                logger.info(f"Validating no duplicate coordinates in X layer {eb.name} layer {layer_name}")
                assert _validate_X_layer_has_unique_coords((eb, soma_path, layer_name, 0, n_obs))
        for n, vld in enumerate(
            (
                _validate_Xraw_contents_by_dataset((assets_path, soma_path, dataset, experiment_specifications))
                for dataset in datasets
            ),
            start=1,
        ):
            logger.info(f"validate_X {n} of {len(datasets)} complete.")
            assert vld
        for eb in experiment_specifications:
            assert _validate_Xnorm_layer((eb, soma_path, 0, eb_info[eb.name].n_obs))

    logger.info("validate_X_layers finished")
    return True


def load_datasets_from_census(assets_path: str, soma_path: str) -> List[Dataset]:
    # Datasets are pulled from the census datasets manifest, validating the SOMA
    # census against the snapshot assets.
    with soma.Collection.open(soma_path, context=SOMA_TileDB_Context()) as census:
        df = census[CENSUS_INFO_NAME][CENSUS_DATASETS_NAME].read().concat().to_pandas()
        df["dataset_asset_h5ad_uri"] = df.dataset_h5ad_path.map(lambda p: urlcat(assets_path, p))
        assert df.dataset_version_id.is_unique
        assert df.dataset_id.is_unique
        df["asset_h5ad_filesize"] = df.dataset_asset_h5ad_uri.map(lambda p: os.path.getsize(p))
        datasets = Dataset.from_dataframe(df)
        return datasets


def validate_manifest_contents(assets_path: str, datasets: List[Dataset]) -> bool:
    """Confirm contents of manifest are correct."""
    for d in datasets:
        p = pathlib.Path(urlcat(assets_path, d.dataset_h5ad_path))
        assert p.exists() and p.is_file(), f"{d.dataset_h5ad_path} is missing from the census"
        assert str(p).endswith(".h5ad"), "Expected only H5AD assets"

    return True


def validate_consolidation(args: CensusBuildArgs) -> bool:
    """Verify that obs, var and X layers are all fully consolidated & vacuumed"""
    if not args.config.consolidate:
        return True

    soma_path = args.soma_path.as_posix()

    def is_empty_tiledb_array(uri: str) -> bool:
        with tiledb.open(uri) as A:
            return A.nonempty_domain() is None

    with soma.Collection.open(soma_path, context=SOMA_TileDB_Context()) as census:
        consolidated_uris = [obj.uri for obj in list_uris_to_consolidate(census) if obj.is_array()]
        for uri in consolidated_uris:
            # If an empty array, must have fragment count of zero. If a non-empty array,
            # must have fragment count of one.
            assert (len(tiledb.array_fragments(uri)) == 1) or (
                len(tiledb.array_fragments(uri)) == 0 and is_empty_tiledb_array(uri)
            ), f"{uri} has not been fully consolidated & vacuumed"

    return True


def validate_directory_structure(soma_path: str, assets_path: str) -> bool:
    """Verify that the entire census is a single directory tree"""
    assert soma_path.startswith(assets_path.rsplit("/", maxsplit=1)[0])
    assert os.path.exists(soma_path), f"Unable to find SOMA path, expecting {soma_path}"
    assert os.path.exists(assets_path), f"Unable to find assets path, expecting {assets_path}"
    assert soma_path.endswith("soma") and assets_path.endswith("h5ads")
    return True


def validate_relative_path(soma_path: str) -> bool:
    """
    Verify the census objects are stored in the same relative path
    :param soma_path:
    :return:
    """
    # TODO use SOMA API. See https://github.com/single-cell-data/TileDB-SOMA/issues/999

    def _walk_tree(name: str, parent: Any) -> None:
        if isinstance(parent, soma.Collection):
            with tiledb.Group(parent.uri) as parent_group:
                for child in parent_group:
                    assert parent_group.is_relative(child.name), f"{child.name} not relative to {name}"
            for child_name, soma_object in parent.items():
                _walk_tree(".".join([name, child_name]), soma_object)

    with soma.Collection.open(soma_path, context=SOMA_TileDB_Context()) as census:
        _walk_tree("census", census)

    return True


def validate_internal_consistency(
    soma_path: str, experiment_specifications: List[ExperimentSpecification], datasets: List[Dataset]
) -> bool:
    """
    Internal checks that various computed stats match.
    """
    logger.info("validate_internal_consistency - cross-checks start")
    datasets_df: pd.DataFrame = Dataset.to_dataframe(datasets).set_index("soma_joinid")

    for eb in experiment_specifications:
        with open_experiment(soma_path, eb) as exp:
            # Load data
            obs = (
                exp.obs.read(column_names=["soma_joinid", "nnz", "dataset_id", "n_measured_vars"]).concat().to_pandas()
            )
            var = (
                exp.ms[MEASUREMENT_RNA_NAME]
                .var.read(column_names=["soma_joinid", "nnz", "n_measured_obs", "feature_id"])
                .concat()
                .to_pandas()
                .set_index("soma_joinid")
            )

            if MEASUREMENT_RNA_NAME in exp.ms and "raw" in exp.ms[MEASUREMENT_RNA_NAME].X:
                presence_tbl = (
                    exp.ms[MEASUREMENT_RNA_NAME][FEATURE_DATASET_PRESENCE_MATRIX_NAME].read().tables().concat()
                )
                presence = sparse.coo_matrix(
                    (
                        presence_tbl["soma_data"],
                        (
                            datasets_df.index.get_indexer(presence_tbl["soma_dim_0"]),  # type: ignore[no-untyped-call]
                            var.index.get_indexer(presence_tbl["soma_dim_1"]),
                        ),
                    ),
                    shape=(len(datasets_df), len(var)),
                ).tocsr()

                # Assertion 1 - counts are mutually consistent
                assert obs.nnz.sum() == var.nnz.sum(), f"{eb.name}: axis NNZ mismatch."
                assert obs.nnz.sum() == exp.ms[MEASUREMENT_RNA_NAME].X["raw"].nnz, f"{eb.name}: axis / X NNZ mismatch."
                assert (
                    exp.ms[MEASUREMENT_RNA_NAME].X["raw"].nnz == exp.ms[MEASUREMENT_RNA_NAME].X["normalized"].nnz
                ), "X['raw'] and X['normalized'] nnz differ."
                assert (
                    exp.ms[MEASUREMENT_RNA_NAME].X["raw"].shape == exp.ms[MEASUREMENT_RNA_NAME].X["normalized"].shape
                ), "X['raw'] and X['normalized'] shape differ."
                assert exp.ms[MEASUREMENT_RNA_NAME].X["raw"].nnz == var.nnz.sum(), "X['raw'] and axis nnz sum differ."

                # Assertion 2 - obs.n_measured_vars is consistent with presence matrix
                """
                approach: sum across presence by dataset. Merge with datasets df on dataset soma_joinid, then
                merge with obs on dataset_id.  Assert that the new column == the n_measured_vars
                """
                datasets_df["presence_sum_var_axis"] = presence.sum(axis=1).A1
                tmp = obs.merge(datasets_df, left_on="dataset_id", right_on="dataset_id")
                assert (
                    tmp.n_measured_vars == tmp.presence_sum_var_axis
                ).all(), f"{eb.name}: obs.n_measured_vars does not match presence matrix."
                del tmp

                # Assertion 3 - var.n_measured_obs is consistent with presence matrix
                tmp = datasets_df.set_index("dataset_id")
                tmp["obs_counts_by_dataset"] = 0
<<<<<<< HEAD
                # Discussion of possibly incorrect future warning: https://github.com/pandas-dev/pandas/issues/57124
=======
                # https://github.com/pandas-dev/pandas/issues/57124
>>>>>>> fb475480
                tmp.update(obs.value_counts(subset="dataset_id").rename("obs_counts_by_dataset"))
                assert (
                    var.n_measured_obs == (tmp.obs_counts_by_dataset.to_numpy() * presence)
                ).all(), f"{eb.name}: var.n_measured_obs does not match presence matrix."
                del tmp

    logger.info("validate_internal_consistency - cross-checks finished")
    return True


def validate_soma_bounding_box(
    soma_path: str, experiment_specifications: List[ExperimentSpecification], eb_info: Dict[str, EbInfo]
) -> bool:
    """
    Verify that single-cell-data/TileDB-SOMA#1969 is not affecting our results.

    Verification is:
        * shape is set correctly
        * no sparse arrays contain the bounding box in metadata
    """

    def get_sparse_arrays(C: soma.Collection) -> List[soma.SparseNDArray]:
        uris = []
        for soma_obj in C.values():
            type = soma_obj.soma_type
            if type == "SOMASparseNDArray":
                uris.append(soma_obj.uri)
            elif type in ["SOMACollection", "SOMAExperiment", "SOMAMeasurement"]:
                uris += get_sparse_arrays(soma_obj)
        return uris

    # first, confirm we set shape correctly, as the code uses it as the max bounding box
    for eb in experiment_specifications:
        with open_experiment(soma_path, eb) as exp:
            n_obs = eb_info[eb.name].n_obs
            n_vars = eb_info[eb.name].n_vars
            for layer_name in exp.ms[MEASUREMENT_RNA_NAME].X:
                assert exp.ms[MEASUREMENT_RNA_NAME].X[layer_name].shape == (n_obs, n_vars)
            if "feature_dataset_presence_matrix" in exp.ms[MEASUREMENT_RNA_NAME]:
                assert exp.ms[MEASUREMENT_RNA_NAME]["feature_dataset_presence_matrix"].shape[1] == n_vars

    with soma.open(soma_path) as C:
        sparse_array_uris = get_sparse_arrays(C)

    # these must not exist
    bbox_metadata_keys = [
        "soma_dim_0_domain_lower",
        "soma_dim_0_domain_upper",
        "soma_dim_1_domain_lower",
        "soma_dim_1_domain_upper",
    ]
    for uri in sparse_array_uris:
        with soma.open(uri) as SA:
            metadata = SA.metadata
            for key in bbox_metadata_keys:
                assert key not in metadata, f"Unexpected bounding box key {key} found in metadata for {uri}"

    return True


def validate_soma(args: CensusBuildArgs) -> bool:
    """
    Validate that the "census" matches the datasets and experiment builder spec.

    Will raise if validation fails. Returns True on success.
    """
    logger.info("Validation of SOMA objects - start")

    experiment_specifications = make_experiment_specs()

    soma_path = args.soma_path.as_posix()
    assets_path = args.h5ads_path.as_posix()

    assert validate_directory_structure(soma_path, assets_path)

    assert validate_all_soma_objects_exist(soma_path, experiment_specifications)
    assert validate_relative_path(soma_path)
    datasets = load_datasets_from_census(assets_path, soma_path)
    assert validate_manifest_contents(assets_path, datasets)

    assert (eb_info := validate_axis_dataframes(assets_path, soma_path, datasets, experiment_specifications, args))
    assert validate_X_layers(assets_path, soma_path, datasets, experiment_specifications, eb_info, args)
    assert validate_internal_consistency(soma_path, experiment_specifications, datasets)
    assert validate_soma_bounding_box(soma_path, experiment_specifications, eb_info)

    logger.info("Validation of SOMA objects - finished")
    return True


def validate(args: CensusBuildArgs) -> bool:
    """Validate all"""
    logger.info("Validating correct consolidation and vacuuming - start")
    validate_soma(args)
    validate_consolidation(args)
    logger.info("Validating correct consolidation and vacuuming - complete")
    return True<|MERGE_RESOLUTION|>--- conflicted
+++ resolved
@@ -876,11 +876,7 @@
                 # Assertion 3 - var.n_measured_obs is consistent with presence matrix
                 tmp = datasets_df.set_index("dataset_id")
                 tmp["obs_counts_by_dataset"] = 0
-<<<<<<< HEAD
-                # Discussion of possibly incorrect future warning: https://github.com/pandas-dev/pandas/issues/57124
-=======
                 # https://github.com/pandas-dev/pandas/issues/57124
->>>>>>> fb475480
                 tmp.update(obs.value_counts(subset="dataset_id").rename("obs_counts_by_dataset"))
                 assert (
                     var.n_measured_obs == (tmp.obs_counts_by_dataset.to_numpy() * presence)
