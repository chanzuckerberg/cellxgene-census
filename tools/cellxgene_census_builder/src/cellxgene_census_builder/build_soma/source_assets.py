from __future__ import annotations

import copy
import logging
import os
import pathlib
import time
<<<<<<< HEAD
from typing import Any, List
=======
import urllib.parse
from typing import cast
>>>>>>> dde43dfb

import aiohttp
import dask
from dask.bag import Bag
from dask.delayed import Delayed
from fsspec.core import OpenFile, get_fs_token_paths
from fsspec.utils import infer_compression, read_block

from .. import __version__
from ..build_state import CensusBuildArgs
from .datasets import Dataset

logger = logging.getLogger(__name__)


<<<<<<< HEAD
def stage_source_assets(datasets: List[Dataset], args: CensusBuildArgs) -> None:
    """NOTE: non-pure -- modifies Datasets argument in place."""
    assets_dir = args.h5ads_path
=======
def stage_source_assets(datasets: list[Dataset], args: CensusBuildArgs) -> None:
    assets_dir = args.h5ads_path.as_posix()
>>>>>>> dde43dfb

    # e.g., "census-builder-prod/1.0.0"
    user_agent = f"{args.config.user_agent_prefix}{args.config.user_agent_environment}/{__version__}"
    HTTP_GET_TIMEOUT_SEC = 2 * 60 * 60  # just a very big timeout

    logger.info(f"Starting asset staging to {assets_dir}")
    assert os.path.isdir(assets_dir)

    for dataset in datasets:
        dataset.dataset_h5ad_path = f"{dataset.dataset_id}.h5ad"

    bytes_read = dask.bag.from_delayed(
        [
            dask.delayed(
                (
                    (
                        d,
                        pcopyfile(
                            d.dataset_asset_h5ad_uri,
                            (assets_dir / d.dataset_h5ad_path).as_posix(),
                            exist_ok=True,
                            timeout=aiohttp.ClientTimeout(total=HTTP_GET_TIMEOUT_SEC, connect=None),
                            headers={"User-Agent": user_agent},
                        ),
                    ),
                ),
            )
            for d in datasets
        ]
    ).compute()

    for d, n_bytes in bytes_read:
        # Confirm expected number of bytes.
        # TODO: add integrity checksum as well (blocked on chanzuckerberg/single-cell-data-portal#4392)
        actual_fsize = os.path.getsize(assets_dir / d.dataset_h5ad_path)
        if d.asset_h5ad_filesize == -1:  # i.e. no prior expectation of size
            d.asset_h5ad_filesize = n_bytes
        if not (d.asset_h5ad_filesize == n_bytes == actual_fsize):
            raise ValueError(
                f"Error reading {d.dataset_id}: got {actual_fsize} bytes, expected {d.asset_h5ad_filesize}"
            )


def pcopyfile(
    from_url: str, to_path: str, exist_ok: bool = True, block_size: int = 64 * 2**20, **kwargs: Any
) -> Delayed[int]:
    """
    Parallel copy of file from_url->to_path. Assumes support for block fetches, a la
    HTTP, S3, etc. Blocks fetched in parallel in no guaranteed order.

    Uses fsspec under the covers. Any additional kwargs are passed to the fsspec session setup,
    and are usually HTTP headers and the like.

    Returns bytes processed (in success case, file size).
    """

    def get_file_blocks(urlpath: str, blocksize: int) -> Bag:
        fs, _, paths = get_fs_token_paths(from_url, mode="rb", storage_options=kwargs)
        if len(paths) != 1:
            raise OSError(f"{from_url} resolved to unexpected number of files")

        path = paths[0]
        size = fs.info(path)["size"]
        if size is None:
            raise ValueError(f"Cannot determine size of {from_url}")

        pathlib.Path(to_path).touch(exist_ok=exist_ok)  # create file if it doesn't exist
        os.truncate(to_path, 0)  # truncate file

        # if file is zero length, do nothing
        if size == 0:
            return dask.bag.from_sequence(())

        offsets = list(range(0, size, blocksize))
        lengths = [blocksize] * len(offsets)
        lengths[-1] = size % blocksize
        compression = infer_compression(path)

        return dask.bag.from_sequence(
            (OpenFile(fs, path, compression=compression), offset, length) for offset, length in zip(offsets, lengths)
        )

    def _read_a_block(filelike: OpenFile, blk_off: int, blk_len: int) -> tuple[int, bytes]:
        # read block into memory
        with copy.copy(filelike) as f:
            sleep_for_secs = 3
            last_error: aiohttp.ClientPayloadError | None = None
            for attempt in range(4):
                try:
                    return (blk_off, read_block(f, blk_off, blk_len))
                except (aiohttp.ClientPayloadError, ConnectionError) as e:
                    logger.error(f"Fetch of {from_url} failed: {str(e)}")
                    last_error = e
                    time.sleep(2**attempt * sleep_for_secs)
            else:
                assert last_error is not None
                raise last_error

    def copy_block(block_offset: int, block_data: Delayed, outfile_name: str) -> int:
        # write block to file
        with open(outfile_name, "rb+") as outfile:
            outfile.seek(block_offset)
            cnt = outfile.write(block_data)
            assert cnt == len(block_data)

        return cnt

    delayed_copy_blocks = (
        dask.delayed(get_file_blocks)(from_url, blocksize=block_size)
        .starmap(_read_a_block)
        .starmap(copy_block, outfile_name=to_path)
    )
<<<<<<< HEAD

    @dask.delayed  # type: ignore[misc]
    def _logit(bytes_read: int) -> int:
        logger.debug(f"Copy complete, url={from_url}, bytes={bytes_read}")
        return bytes_read

    return _logit(dask.delayed(sum)(delayed_copy_blocks))
=======
    dataset_file_name = f"{dataset.dataset_id}.h5ad"
    dataset_path = f"{asset_dir}/{dataset_file_name}"

    logger.info(f"Staging {dataset.dataset_id} ({n} of {N}) to {dataset_path}")

    sleep_for_secs = 10
    last_error: aiohttp.ClientPayloadError | None = None
    for attempt in range(4):
        try:
            fs.get_file(dataset.dataset_asset_h5ad_uri, dataset_path)
            break
        except aiohttp.ClientPayloadError as e:
            logger.error(f"Fetch of {dataset.dataset_id} at {dataset_path} failed: {str(e)}")
            last_error = e
            time.sleep(2**attempt * sleep_for_secs)
    else:
        assert last_error is not None
        raise last_error

    # verify file size is as expected, if we know the size a priori
    assert (dataset.asset_h5ad_filesize == -1) or (
        dataset.asset_h5ad_filesize == os.path.getsize(dataset_path)
    ), f"Download for {dataset.dataset_asset_h5ad_uri} failed - "
    f"expected size {dataset.asset_h5ad_filesize}, "
    f"found size {os.path.getsize(dataset_path)}"
    # TODO: add integrity checksum as well. Waiting on feature request chanzuckerberg/single-cell-data-portal#4392

    logger.info(f"Staging {dataset.dataset_id} ({n} of {N}) complete")
    return dataset_file_name


def copy_file(args: tuple[int, Dataset, str, int, str]) -> str:
    return _copy_file(*args)


def cat_file(url: str) -> bytes:
    with fsspec.open(url, compression="infer") as f:
        content = cast(bytes, f.read())  # fsspec has no typing, yet

    return content
>>>>>>> dde43dfb
<|MERGE_RESOLUTION|>--- conflicted
+++ resolved
@@ -5,12 +5,7 @@
 import os
 import pathlib
 import time
-<<<<<<< HEAD
-from typing import Any, List
-=======
-import urllib.parse
-from typing import cast
->>>>>>> dde43dfb
+from typing import Any
 
 import aiohttp
 import dask
@@ -26,14 +21,9 @@
 logger = logging.getLogger(__name__)
 
 
-<<<<<<< HEAD
-def stage_source_assets(datasets: List[Dataset], args: CensusBuildArgs) -> None:
+def stage_source_assets(datasets: list[Dataset], args: CensusBuildArgs) -> None:
     """NOTE: non-pure -- modifies Datasets argument in place."""
     assets_dir = args.h5ads_path
-=======
-def stage_source_assets(datasets: list[Dataset], args: CensusBuildArgs) -> None:
-    assets_dir = args.h5ads_path.as_posix()
->>>>>>> dde43dfb
 
     # e.g., "census-builder-prod/1.0.0"
     user_agent = f"{args.config.user_agent_prefix}{args.config.user_agent_environment}/{__version__}"
@@ -80,8 +70,7 @@
 def pcopyfile(
     from_url: str, to_path: str, exist_ok: bool = True, block_size: int = 64 * 2**20, **kwargs: Any
 ) -> Delayed[int]:
-    """
-    Parallel copy of file from_url->to_path. Assumes support for block fetches, a la
+    """Parallel copy of file from_url->to_path. Assumes support for block fetches, a la
     HTTP, S3, etc. Blocks fetched in parallel in no guaranteed order.
 
     Uses fsspec under the covers. Any additional kwargs are passed to the fsspec session setup,
@@ -113,7 +102,8 @@
         compression = infer_compression(path)
 
         return dask.bag.from_sequence(
-            (OpenFile(fs, path, compression=compression), offset, length) for offset, length in zip(offsets, lengths)
+            (OpenFile(fs, path, compression=compression), offset, length)
+            for offset, length in zip(offsets, lengths, strict=False)
         )
 
     def _read_a_block(filelike: OpenFile, blk_off: int, blk_len: int) -> tuple[int, bytes]:
@@ -146,53 +136,10 @@
         .starmap(_read_a_block)
         .starmap(copy_block, outfile_name=to_path)
     )
-<<<<<<< HEAD
 
     @dask.delayed  # type: ignore[misc]
     def _logit(bytes_read: int) -> int:
         logger.debug(f"Copy complete, url={from_url}, bytes={bytes_read}")
         return bytes_read
 
-    return _logit(dask.delayed(sum)(delayed_copy_blocks))
-=======
-    dataset_file_name = f"{dataset.dataset_id}.h5ad"
-    dataset_path = f"{asset_dir}/{dataset_file_name}"
-
-    logger.info(f"Staging {dataset.dataset_id} ({n} of {N}) to {dataset_path}")
-
-    sleep_for_secs = 10
-    last_error: aiohttp.ClientPayloadError | None = None
-    for attempt in range(4):
-        try:
-            fs.get_file(dataset.dataset_asset_h5ad_uri, dataset_path)
-            break
-        except aiohttp.ClientPayloadError as e:
-            logger.error(f"Fetch of {dataset.dataset_id} at {dataset_path} failed: {str(e)}")
-            last_error = e
-            time.sleep(2**attempt * sleep_for_secs)
-    else:
-        assert last_error is not None
-        raise last_error
-
-    # verify file size is as expected, if we know the size a priori
-    assert (dataset.asset_h5ad_filesize == -1) or (
-        dataset.asset_h5ad_filesize == os.path.getsize(dataset_path)
-    ), f"Download for {dataset.dataset_asset_h5ad_uri} failed - "
-    f"expected size {dataset.asset_h5ad_filesize}, "
-    f"found size {os.path.getsize(dataset_path)}"
-    # TODO: add integrity checksum as well. Waiting on feature request chanzuckerberg/single-cell-data-portal#4392
-
-    logger.info(f"Staging {dataset.dataset_id} ({n} of {N}) complete")
-    return dataset_file_name
-
-
-def copy_file(args: tuple[int, Dataset, str, int, str]) -> str:
-    return _copy_file(*args)
-
-
-def cat_file(url: str) -> bytes:
-    with fsspec.open(url, compression="infer") as f:
-        content = cast(bytes, f.read())  # fsspec has no typing, yet
-
-    return content
->>>>>>> dde43dfb
+    return _logit(dask.delayed(sum)(delayed_copy_blocks))