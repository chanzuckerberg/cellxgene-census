--- conflicted
+++ resolved
@@ -34,36 +34,20 @@
         converter=bool, default=False
     )  # if True, will disable copy of data/logs/reports/release.json to S3 buckets. Will NOT disable local build, etc.
     #
-    # Primary bucket name
-    cellxgene_census_S3_bucket: str = field(default="cellxgene-data-public")
-    # Path prefix for the build
-    cellxgene_census_S3_prefix: str = field(default="/cell-census")
-    # Replica bucket name
-    cellxgene_census_S3_replica_bucket: str = field(default=None)
-    # Replica bucket path
-    cellxgene_census_S3_replica_path: str = field(default="/cell-census")
+    # Primary bucket location
+    cellxgene_census_S3_path: str = field(default="s3://cellxgene-data-public/cell-census")
+    #
+    # Replica bucket location
+    cellxgene_census_S3_replica_path: str = field(default=None)
     logs_S3_path: str = field(default="s3://cellxgene-data-public-logs/builder")
     build_tag: str = field(default=datetime.now().astimezone().date().isoformat())
     #
-<<<<<<< HEAD
     # Default multi-process. Memory scaling based on empirical tests.
     multi_process: bool = field(converter=bool, default=True)
-    max_workers: int = field(default=2 + int(psutil.virtual_memory().total / (96 * 1024**3)))
-    #
-    # Host minimum resource validation
-    host_validation_disable: int = field(
-        converter=bool, default=False
-    )  # if True, host validation checks will be skipped
-    host_validation_min_physical_memory: int = field(converter=int, default=512 * 1024**3)  # 512GiB
-    host_validation_min_swap_memory: int = field(converter=int, default=2 * 1024**4)  # 2TiB
-    host_validation_min_free_disk_space: int = field(converter=int, default=1 * 1024**4)  # 1 TiB
-=======
-    # Default mode is multi-process.
-    "multi_process": True,
     #
     # The memory budget used to determine appropriate parallelism in many steps of build.
     # Only set to a smaller number if you want to not use all available RAM.
-    "memory_budget": int(psutil.virtual_memory().total),
+    memory_budget: int = field(converter=int, default=psutil.virtual_memory().total)
     #
     # 'max_worker_processes' sets a limit on the number of worker processes. On high-CPU boxes,
     # this limit is needed to avoid exceeding the VM map kernel limit (vm.max_map_count). On Ubuntu 22.04,
@@ -73,20 +57,23 @@
     # utilized by the Census builder. This hard-cap can be increased when this issue is resolved, but
     # should not be removed (with sufficient number of worker processes, it will always be possible to
     # trip over this limit). The default of 96 was chosen as:  (96+1) * 650 == 63050, which is < 65536.
-    "max_worker_processes": 96,
+    max_worker_processes: int = field(converter=int, default=96)
     #
     # Host minimum resource validation
-    "host_validation_disable": False,  # if True, host validation checks will be skipped
-    "host_validation_min_physical_memory": 512 * 1024**3,  # 512GiB
-    "host_validation_min_swap_memory": 2 * 1024**4,  # 2TiB
-    "host_validation_min_free_disk_space": 1.8 * 1024**4,  # 1.8TiB
->>>>>>> 2675bfce
+    host_validation_disable: int = field(
+        converter=bool, default=False
+    )  # if True, host validation checks will be skipped
+    host_validation_min_physical_memory: int = field(converter=int, default=512 * 1024**3)  # 512GiB
+    host_validation_min_swap_memory: int = field(converter=int, default=2 * 1024**4)  # 2TiB
+    host_validation_min_free_disk_space: int = field(converter=int, default=int(1.8 * 1024**4))  # 1.8 TiB
     #
     # Release clean up
     release_cleanup_days: int = field(converter=int, default=32)  # Census builds older than this are deleted
     #
     # Block list of dataset IDs
-    "dataset_id_blocklist_uri": "https://raw.githubusercontent.com/chanzuckerberg/cellxgene-census/main/tools/cellxgene_census_builder/dataset_blocklist.txt",
+    dataset_id_blocklist_uri: str = field(
+        default="https://raw.githubusercontent.com/chanzuckerberg/cellxgene-census/main/tools/cellxgene_census_builder/dataset_blocklist.txt"
+    )
     #
     # For testing convenience only
     manifest: str = field(default=None)
