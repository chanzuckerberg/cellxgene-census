--- conflicted
+++ resolved
@@ -35,11 +35,7 @@
     # IMPORTANT: consider TileDB format compat before advancing this version.
     # IMPORTANT: do not update to cellxgene_census package until you want a new tiledbsoma/tiledb
     "cell_census==0.10.0", 
-<<<<<<< HEAD
-    "scipy<=1.10.1",  # for pyarrow compatibility
-=======
     "scipy==1.10.1",
->>>>>>> c2963f30
     "fsspec",
     "s3fs",
     "requests",
