--- conflicted
+++ resolved
@@ -40,17 +40,12 @@
     # recent cellxgene-census _readers_ are able to read the results of a Census build (writer).
     # The compatibility matrix is defined here:
     #    https://github.com/TileDB-Inc/TileDB/blob/dev/format_spec/FORMAT_SPEC.md
-<<<<<<< HEAD
     # TODO (spatial): tiledbsoma pin to a PyPI release is temporarily commented out in favor git commit pin
     # "tiledbsoma==1.9.3",
     # TODO (spatial): Pin tiledbsoma dependency to an actual released version after tiledbsoma spatial code has been released
     "tiledbsoma @ git+https://github.com/single-cell-data/TileDB-SOMA.git@e91be360745488d5fd51d6c09d78504f036d5a24#egg=tiledbsoma&subdirectory=apis/python/",
     # TODO (spatial): Deal with the following line before release
     "cellxgene-census @ {root:parent:parent:uri}/api/python/cellxgene_census",
-=======
-    "tiledbsoma==1.11.4",
-    "cellxgene-census==1.15.0",
->>>>>>> 8ed87c40
     "cellxgene-ontology-guide==1.0.0",
     "scipy==1.12.0",
     "fsspec[http]==2024.3.1",
