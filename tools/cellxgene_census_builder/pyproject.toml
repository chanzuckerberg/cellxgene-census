[build-system]
requires = ["setuptools>=45", "setuptools_scm[toml]>=6.2"]
build-backend = "setuptools.build_meta"

[project]
name = "cellxgene_census_builder"
dynamic = ["version"]
description = "Build Cell Census"
authors = [
    { name = "Chan Zuckerberg Initiative Foundation", email = "soma@chanzuckerberg.com" }
]
license = { text = "MIT" }
readme = "README.md"
requires-python = "~= 3.11"
classifiers = [
    "Development Status :: 2 - Pre-Alpha",
    "Intended Audience :: Developers",
    "Intended Audience :: Information Technology",
    "Intended Audience :: Science/Research",
    "License :: OSI Approved :: MIT License",
    "Programming Language :: Python",
    "Topic :: Scientific/Engineering :: Bio-Informatics",
    "Operating System :: POSIX :: Linux",
    "Operating System :: MacOS :: MacOS X",
    "Programming Language :: Python :: 3.11",
]
dependencies= [
    "typing_extensions==4.9.0",
    "pyarrow==15.0.0",
    "pandas[performance]==2.2.0",
    "anndata==0.10.5.post1",
    "numpy==1.24.4",
    # IMPORTANT: consider TileDB format compat before advancing this version. It is important that
    # IMPORTANT: the tiledbsoma version lag that used in cellxgene-census package.
    "tiledbsoma==1.7.0",
<<<<<<< HEAD
    "cellxgene-census==1.10.0",
=======
    "cellxgene-census==1.10.1",
>>>>>>> fb475480
    "scipy==1.12.0",
    "fsspec[http]==2023.12.2",
    "s3fs==2023.12.2",
    "requests==2.31.0",
    "aiohttp==3.9.3",
    "Cython", # required by owlready2
    "wheel",  # required by owlready2
    "owlready2==0.44",
    "gitpython==3.1.41",
    "attrs==23.2.0",
    "psutil==5.9.8",
    "pyyaml==6.0.1",
    "numba==0.58.1",
<<<<<<< HEAD
    "dask==2024.1.1",
    "distributed==2024.1.1",
=======
>>>>>>> fb475480
]

[project.urls]
homepage = "https://github.com/chanzuckerberg/cellxgene-census"
repository = "https://github.com/chanzuckerberg/cellxgene-census"

[tool.setuptools.packages.find]
where = ["src"]
include = ["cellxgene_census_builder*"]  # package names should match these glob patterns (["*"] by default)
exclude = ["tests*"]  # exclude packages matching these glob patterns (empty by default)

[tool.setuptools_scm]
root = "../.."

[tool.black]
line-length = 120
target_version = ['py311']

[tool.mypy]
show_error_codes = true
ignore_missing_imports = true
warn_unreachable = true
strict = true
plugins = "numpy.typing.mypy_plugin"

[tool.ruff]
select = ["E", "F", "B", "I"]
ignore = ["E501", "E402", "C408", ]
line-length = 120
target-version = "py311"

[tool.pytest.ini_options]
markers = [
    "live_corpus: runs on the live Census data corpus and small enough to run in CI",
    "expensive: too expensive to run regularly or in CI",
]<|MERGE_RESOLUTION|>--- conflicted
+++ resolved
@@ -33,11 +33,7 @@
     # IMPORTANT: consider TileDB format compat before advancing this version. It is important that
     # IMPORTANT: the tiledbsoma version lag that used in cellxgene-census package.
     "tiledbsoma==1.7.0",
-<<<<<<< HEAD
-    "cellxgene-census==1.10.0",
-=======
     "cellxgene-census==1.10.1",
->>>>>>> fb475480
     "scipy==1.12.0",
     "fsspec[http]==2023.12.2",
     "s3fs==2023.12.2",
@@ -51,11 +47,8 @@
     "psutil==5.9.8",
     "pyyaml==6.0.1",
     "numba==0.58.1",
-<<<<<<< HEAD
     "dask==2024.1.1",
     "distributed==2024.1.1",
-=======
->>>>>>> fb475480
 ]
 
 [project.urls]
