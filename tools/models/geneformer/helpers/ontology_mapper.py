--- conflicted
+++ resolved
@@ -197,26 +197,17 @@
     # Only look up ancestors under Cell
     ROOT_NODE = "CL_0000000"
 
-<<<<<<< HEAD
     def __init__(self, cell_type_high_level_ontology_term_ids: List[str]):
         # with a temporary file of gunzipped CXG_CL_ONTOLOGY_PATH:
         with tempfile.NamedTemporaryFile() as owl:
             with gzip.open(self.CXG_CL_ONTOLOGY_PATH, "rb") as f:
                 owl.write(f.read())
             owl.flush()
-            super(CellMapper, self).__init__(
+            super(CellMapper, self).__init__(  # noqa: UP008
                 high_level_ontology_term_ids=cell_type_high_level_ontology_term_ids,
                 ontology_owl_path=owl.name,
                 root_ontology_term_id=self.ROOT_NODE,
             )
-=======
-    def __init__(self, cell_type_high_level_ontology_term_ids: list[str]):
-        super(CellMapper, self).__init__(  # noqa: UP008
-            high_level_ontology_term_ids=cell_type_high_level_ontology_term_ids,
-            ontology_owl_path=self.CXG_CL_ONTOLOGY_URL,
-            root_ontology_term_id=self.ROOT_NODE,
-        )
->>>>>>> fc0281be
 
     def _get_branch_ancestors(self, owl_entity):
         branch_ancestors = []
@@ -249,23 +240,15 @@
 
     def __init__(self, tissue_high_level_ontology_term_ids: list[str]):
         self.cell_type_high_level_ontology_term_ids = tissue_high_level_ontology_term_ids
-<<<<<<< HEAD
         with tempfile.NamedTemporaryFile() as owl:
             with gzip.open(self.CXG_UBERON_ONTOLOGY_PATH, "rb") as f:
                 owl.write(f.read())
             owl.flush()
-            super(TissueMapper, self).__init__(
+            super(TissueMapper, self).__init__(  # noqa: UP008
                 high_level_ontology_term_ids=tissue_high_level_ontology_term_ids,
                 ontology_owl_path=owl.name,
                 root_ontology_term_id=self.ROOT_NODE,
             )
-=======
-        super(TissueMapper, self).__init__(  # noqa: UP008
-            high_level_ontology_term_ids=tissue_high_level_ontology_term_ids,
-            ontology_owl_path=self.CXG_UBERON_ONTOLOGY_URL,
-            root_ontology_term_id=self.ROOT_NODE,
-        )
->>>>>>> fc0281be
 
     def _get_branch_ancestors(self, owl_entity):
         branch_ancestors = []
