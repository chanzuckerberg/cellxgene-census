#!/usr/bin/env python3
# mypy: ignore-errors

import os
import sys
import shutil
import anndata
import logging
import tempfile
import argparse
import subprocess


logging.basicConfig(level=logging.INFO, format="%(asctime)s %(module)s [%(levelname)s] %(message)s")
logger = logging.getLogger(os.path.basename(__file__))

def main(argv):
    args = parse_arguments(argv)

    if not os.path.exists(args.output_dir):
        os.makedirs(args.output_dir)

    tiledbsoma_context = None
    if args.tiledbsoma:
        # prep tiledbsoma (and fail fast if there's a problem)
        import boto3
        import tiledb
        import tiledbsoma

        logger.info(f"loaded tiledbsoma=={tiledbsoma.__version__} tiledb=={tiledb.__version__}")

        aws_region = "us-west-2"
        try:
            aws_region = boto3.Session().region_name
        except Exception:  # noqa: BLE001
            pass
        tiledbsoma_context = tiledbsoma.options.SOMATileDBContext(
            tiledb_ctx=tiledb.Ctx(
                {
                    "py.init_buffer_bytes": 4 * 1024**3,
                    "soma.init_buffer_bytes": 4 * 1024**3,
                    "vfs.s3.region": aws_region,
                }
            )
        )

        with tiledbsoma.SparseNDArray.open(args.outfile, "r", context=tiledbsoma_context):
            # TODO: verify schema compatibility
            pass

    # Get 33L model
    model_path = uce_33l_model_file("./", "./UCE/")
    uce_dir="./UCE/"
    
    # Run UCE 
    dataset_path = prepare_dataset(args.dataset_dir, args.part)
    dataset_filename = os.path.basename(dataset_path)

    if not os.path.exists(os.path.join(uce_dir, dataset_filename)):
        os.makedirs(os.path.join(uce_dir, dataset_filename))

    dataset_path_uce = uce(
        dataset_path,
        uce_dir=uce_dir,
        relative_work_dir=dataset_filename,
        uce_33l_model_file=model_path,
    )
    
    # Move adata to final location and clean up other output files
    shutil.move(os.path.join(uce_dir, dataset_path_uce), os.path.join(args.output_dir, dataset_filename))
    shutil.rmtree(os.path.join(uce_dir, dataset_filename))
    
    logger.info("Extracting embeddings...")
    adata = anndata.read(os.path.join(args.output_dir, dataset_filename))

<<<<<<< HEAD
    # TODO generate embs
=======
    with tempfile.TemporaryDirectory() as scratch_dir:
        # prepare the dataset, taking only one shard of it if so instructed
        dataset_path = prepare_dataset(args.dataset_dir, args.part)
        dataset_filename = os.path.basename(dataset_path)

        if not os.path.exists(os.path.join(uce_dir, dataset_filename)):
            os.makedirs(os.path.join(uce_dir, dataset_filename))

        dataset_path_uce = uce(
            dataset_path,
            uce_dir=uce_dir,
            relative_work_dir=dataset_filename,
            uce_33l_model_file=model_path,
        )

        adata = anndata.read(os.path.join(uce_dir, dataset_path_uce))

        shutil.move(os.path.join(uce_dir, dataset_path_uce), os.path.join(args.output_dir, dataset_filename))

        logger.info("Extracting embeddings...")

        # TODO generate embs

        if args.tiledbsoma:
            import numpy as np
            import pyarrow as pa
            from scipy.sparse import coo_matrix

            # NOTE: embs_df has columns -named- 0, 1, ..., 511 as well as the requested features.
            embedding_dim = embs_df.shape[1] - len(args.features)
            logger.info(f"writing to tiledbsoma.SparseNDArray at {args.outfile}, embedding_dim={embedding_dim}...")
            with tiledbsoma.SparseNDArray.open(args.outfile, "w", context=tiledbsoma_context) as array:
                dim0 = np.repeat(embs_df["soma_joinid"].values, embedding_dim)
                dim1 = np.tile(np.arange(embedding_dim), len(embs_df))
                data = embs_df.loc[:, range(embedding_dim)].values.flatten()
                array.write(pa.SparseCOOTensor.from_scipy(coo_matrix((data, (dim0, dim1)))))
        else:
            logger.info(f"writing {args.outfile}...")
            # reorder embs_df columns and write to TSV
            cols = embs_df.columns.tolist()
            emb_cols = [col for col in cols if isinstance(col, int)]
            anno_cols = [col for col in cols if not isinstance(col, int)]
            embs_df = embs_df[anno_cols + emb_cols].set_index("soma_joinid").sort_index()
            embs_df.to_csv(args.outfile, sep="\t", header=True, index=True, index_label="soma_joinid")
>>>>>>> 0a83d64b

    if args.tiledbsoma:
        import numpy as np
        import pyarrow as pa
        from scipy.sparse import coo_matrix

        # NOTE: embs_df has columns -named- 0, 1, ..., 511 as well as the requested features.
        embedding_dim = embs_df.shape[1] - len(args.features)
        logger.info(f"writing to tiledbsoma.SparseNDArray at {args.outfile}, embedding_dim={embedding_dim}...")
        with tiledbsoma.SparseNDArray.open(args.outfile, "w", context=tiledbsoma_context) as array:
            dim0 = np.repeat(embs_df["soma_joinid"].values, embedding_dim)
            dim1 = np.tile(np.arange(embedding_dim), len(embs_df))
            data = embs_df.loc[:, range(embedding_dim)].values.flatten()
            array.write(pa.SparseCOOTensor.from_scipy(coo_matrix((data, (dim0, dim1)))))
    else:
        # TODO implement to csv, for Census LTS this is not needed. Leaving it as an option for
        # consistency with Geneformer pipeline.
        raise NotImplementedError("only tiledbsoma output is supported, please add --tiledbsoma flag to call.")
    
    logger.info("SUCCESS")


def parse_arguments(argv):
    parser = argparse.ArgumentParser(description="Generate UCE embeddings for given cells dataset")
    parser.add_argument(
        "--part",
        type=int,
        default=0,
        help="process only one shard of the data (zero-based index)"
    )
    parser.add_argument(
        "--dataset-dir",
        type=str,
        help="directory with saved anndatas with format 'anndata_uce_{part}.h5ad'"
    )
    parser.add_argument(
        "--tiledbsoma",
        action="store_true",
        help="outfile is URI to an existing tiledbsoma.SparseNDArray to write into (instead of TSV file)",
    )
    parser.add_argument(
        "--output-dir", 
        type=str, 
        help="output directory for resulting anndatas (must not already exist)"
    )

    args = parser.parse_args(argv[1:])

    logger.info("arguments: " + str(vars(args)))
    return args


def prepare_dataset(dataset_dir, part):
    dataset_path = os.path.join(dataset_dir, f"anndata_uce_{part}.h5ad")
    if not os.path.isfile(dataset_path):
        raise FileExistsError(f"{dataset_path} file does not exist")
    return dataset_path


def uce(h5ad, uce_dir, relative_work_dir, uce_33l_model_file, args=None):
    """
    Author: Mike Lin
    Run UCE eval_single_anndata.py.
    - it auto-fetches its dependent data files if needed (except for the 33-layer model file)
    - cwd needs to be the UCE repo for its relative default paths to work
    - leaves behind various intermediate files in work_dir
    - the intermediate files are extensions of the input h5ad basename
    - it reuses the intermediate files if they're already present (but doesn't check if they're
      newer than the input h5ad)
    """
    args = args or []
    name = os.path.splitext(os.path.basename(h5ad))[0]
    h5ad = os.path.join("../", h5ad)
    subprocess.run(
        [
            "python3",
            "eval_single_anndata.py",
            "--adata_path",
            h5ad,
            "--dir",
            (relative_work_dir + "/" if not relative_work_dir.endswith("/") else relative_work_dir),
            "--nlayers",
            "33",
            "--model_loc",
            uce_33l_model_file,
            *args,
        ],
        cwd=uce_dir,
        check=True,
    )
    # read output h5ad
    out_file = os.path.join(relative_work_dir, f"{name}_uce_adata.h5ad")
    return out_file


def uce_33l_model_file(pkg_tmpdir, uce_dir):
    """
    Author: Mike Lin
    Fetch the UCE 33-layer model file if needed.
    """
    relative_path = "model_files/33l_8ep_1024t_1280.torch"
    fn = os.path.join(uce_dir, relative_path)
    if not os.path.exists(fn):
        tmpfn = os.path.join(pkg_tmpdir, "model.torch")
        subprocess.run(
            [
                "wget",
                "-O",
                tmpfn,
                "https://figshare.com/ndownloader/files/43423236",
            ],
            check=True,
        )
        shutil.move(tmpfn, fn)
    return relative_path


if __name__ == "__main__":
    sys.exit(main(sys.argv))<|MERGE_RESOLUTION|>--- conflicted
+++ resolved
@@ -72,55 +72,6 @@
     
     logger.info("Extracting embeddings...")
     adata = anndata.read(os.path.join(args.output_dir, dataset_filename))
-
-<<<<<<< HEAD
-    # TODO generate embs
-=======
-    with tempfile.TemporaryDirectory() as scratch_dir:
-        # prepare the dataset, taking only one shard of it if so instructed
-        dataset_path = prepare_dataset(args.dataset_dir, args.part)
-        dataset_filename = os.path.basename(dataset_path)
-
-        if not os.path.exists(os.path.join(uce_dir, dataset_filename)):
-            os.makedirs(os.path.join(uce_dir, dataset_filename))
-
-        dataset_path_uce = uce(
-            dataset_path,
-            uce_dir=uce_dir,
-            relative_work_dir=dataset_filename,
-            uce_33l_model_file=model_path,
-        )
-
-        adata = anndata.read(os.path.join(uce_dir, dataset_path_uce))
-
-        shutil.move(os.path.join(uce_dir, dataset_path_uce), os.path.join(args.output_dir, dataset_filename))
-
-        logger.info("Extracting embeddings...")
-
-        # TODO generate embs
-
-        if args.tiledbsoma:
-            import numpy as np
-            import pyarrow as pa
-            from scipy.sparse import coo_matrix
-
-            # NOTE: embs_df has columns -named- 0, 1, ..., 511 as well as the requested features.
-            embedding_dim = embs_df.shape[1] - len(args.features)
-            logger.info(f"writing to tiledbsoma.SparseNDArray at {args.outfile}, embedding_dim={embedding_dim}...")
-            with tiledbsoma.SparseNDArray.open(args.outfile, "w", context=tiledbsoma_context) as array:
-                dim0 = np.repeat(embs_df["soma_joinid"].values, embedding_dim)
-                dim1 = np.tile(np.arange(embedding_dim), len(embs_df))
-                data = embs_df.loc[:, range(embedding_dim)].values.flatten()
-                array.write(pa.SparseCOOTensor.from_scipy(coo_matrix((data, (dim0, dim1)))))
-        else:
-            logger.info(f"writing {args.outfile}...")
-            # reorder embs_df columns and write to TSV
-            cols = embs_df.columns.tolist()
-            emb_cols = [col for col in cols if isinstance(col, int)]
-            anno_cols = [col for col in cols if not isinstance(col, int)]
-            embs_df = embs_df[anno_cols + emb_cols].set_index("soma_joinid").sort_index()
-            embs_df.to_csv(args.outfile, sep="\t", header=True, index=True, index_label="soma_joinid")
->>>>>>> 0a83d64b
 
     if args.tiledbsoma:
         import numpy as np
