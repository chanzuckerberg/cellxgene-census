import argparse
import concurrent.futures
import dataclasses
import logging
import os.path
import pathlib
from dataclasses import dataclass
from datetime import datetime
from typing import Any, Dict, List, Tuple, Union

import numpy as np
import numpy.typing as npt
import pandas as pd
import pyarrow as pa
import tiledb
import tiledbsoma as soma
from scipy import sparse
from typing_extensions import Self

from .anndata import make_anndata_cell_filter, open_anndata
from .consolidate import list_uris_to_consolidate
from .datasets import Dataset
from .experiment_builder import ExperimentSpecification
from .globals import (
    CENSUS_DATA_NAME,
    CENSUS_DATASETS_COLUMNS,
    CENSUS_DATASETS_NAME,
    CENSUS_INFO_NAME,
    CENSUS_OBS_TERM_COLUMNS,
    CENSUS_SCHEMA_VERSION,
    CENSUS_SUMMARY_CELL_COUNTS_COLUMNS,
    CENSUS_SUMMARY_CELL_COUNTS_NAME,
    CENSUS_SUMMARY_NAME,
    CENSUS_VAR_TERM_COLUMNS,
    CENSUS_X_LAYERS,
    CXG_OBS_TERM_COLUMNS,
    CXG_SCHEMA_VERSION,
    FEATURE_DATASET_PRESENCE_MATRIX_NAME,
    MEASUREMENT_RNA_NAME,
    SOMA_TileDB_Context,
)
from .mp import create_process_pool_executor, log_on_broken_process_pool
from .util import uricat


@dataclass  # TODO: use attrs
class EbInfo:
    """Class used to collect information about axis (for validation code)"""

    n_obs: int = 0
    vars: set[str] = dataclasses.field(default_factory=set)
    dataset_ids: set[str] = dataclasses.field(default_factory=set)

    def update(self: Self, b: Self) -> Self:
        self.n_obs += b.n_obs
        self.vars |= b.vars
        self.dataset_ids |= b.dataset_ids
        return self

    @property
    def n_vars(self) -> int:
        return len(self.vars)


def open_experiment(base_uri: str, eb: ExperimentSpecification) -> soma.Experiment:
    """Helper function that knows the Census schema path conventions."""
    return soma.Experiment.open(uricat(base_uri, CENSUS_DATA_NAME, eb.name), mode="r")


def validate_all_soma_objects_exist(soma_path: str, experiment_specifications: List[ExperimentSpecification]) -> bool:
    """
    Validate all objects present and contain expected metadata.

    soma_path
        +-- census_info: soma.Collection
        |   +-- summary: soma.DataFrame
        |   +-- datasets: soma.DataFrame
        |   +-- summary_cell_counts: soma.DataFrame
        +-- census_data: soma.Collection
        |   +-- homo_sapiens: soma.Experiment
        |   +-- mus_musculus: soma.Experiment
    """

    with soma.Collection.open(soma_path, context=SOMA_TileDB_Context()) as census:
        assert soma.Collection.exists(census.uri)
        assert census.metadata["cxg_schema_version"] == CXG_SCHEMA_VERSION
        assert census.metadata["census_schema_version"] == CENSUS_SCHEMA_VERSION
        assert datetime.fromisoformat(census.metadata["created_on"])
        assert "git_commit_sha" in census.metadata

        for name in [CENSUS_INFO_NAME, CENSUS_DATA_NAME]:
            assert soma.Collection.exists(census[name].uri)

        census_info = census[CENSUS_INFO_NAME]
        for name in [CENSUS_DATASETS_NAME, CENSUS_SUMMARY_NAME, CENSUS_SUMMARY_CELL_COUNTS_NAME]:
            assert name in census_info, f"`{name}` missing from census_info"
            assert soma.DataFrame.exists(census_info[name].uri)

        assert sorted(census_info[CENSUS_DATASETS_NAME].keys()) == sorted(CENSUS_DATASETS_COLUMNS + ["soma_joinid"])
        assert sorted(census_info[CENSUS_SUMMARY_CELL_COUNTS_NAME].keys()) == sorted(
            list(CENSUS_SUMMARY_CELL_COUNTS_COLUMNS) + ["soma_joinid"]
        )
        assert sorted(census_info[CENSUS_SUMMARY_NAME].keys()) == sorted(["label", "value", "soma_joinid"])

        # verify required dataset fields are set
        df: pd.DataFrame = census_info[CENSUS_DATASETS_NAME].read().concat().to_pandas()
        assert (df["collection_id"] != "").all()
        assert (df["collection_name"] != "").all()
        assert (df["dataset_title"] != "").all()

        # there should be an experiment for each builder
        census_data = census[CENSUS_DATA_NAME]
        for eb in experiment_specifications:
            assert soma.Experiment.exists(census_data[eb.name].uri)

            e = census_data[eb.name]
            assert soma.DataFrame.exists(e.obs.uri)
            assert soma.Collection.exists(e.ms.uri)

            # there should be a single measurement called 'RNA'
            assert soma.Measurement.exists(e.ms["RNA"].uri)

            # The measurement should contain all X layers where n_obs > 0 (existence checked elsewhere)
            rna = e.ms["RNA"]
            assert soma.DataFrame.exists(rna["var"].uri)
            assert soma.Collection.exists(rna["X"].uri)

            # layers and presence exist only if there are cells in the measurement
            if e.obs.count > 0:
                for lyr in CENSUS_X_LAYERS:
                    assert lyr in rna.X
                    assert soma.SparseNDArray.exists(rna.X[lyr].uri)

                # and a dataset presence matrix
                assert soma.SparseNDArray.exists(rna[FEATURE_DATASET_PRESENCE_MATRIX_NAME].uri)
                assert sum([c.non_zero_length for c in rna["feature_dataset_presence_matrix"].read().coos()]) > 0
                # TODO(atolopko): validate 1) shape, 2) joinids exist in datsets and var

        return True


def _validate_axis_dataframes(args: Tuple[str, str, Dataset, List[ExperimentSpecification]]) -> Dict[str, EbInfo]:
    assets_path, soma_path, dataset, experiment_specifications = args
    with soma.Collection.open(soma_path, context=SOMA_TileDB_Context()) as census:
        census_data = census[CENSUS_DATA_NAME]
        dataset_id = dataset.dataset_id
        _, unfiltered_ad = next(open_anndata(assets_path, [dataset], backed="r"))
        eb_info: Dict[str, EbInfo] = {}
        for eb in experiment_specifications:
            eb_info[eb.name] = EbInfo()
            anndata_cell_filter = make_anndata_cell_filter(eb.anndata_cell_filter_spec)
            se = census_data[eb.name]
            ad = anndata_cell_filter(unfiltered_ad, retain_X=False)
            dataset_obs = (
                se.obs.read(
                    column_names=list(CENSUS_OBS_TERM_COLUMNS),
                    value_filter=f"dataset_id == '{dataset_id}'",
                )
                .concat()
                .to_pandas()
                .drop(columns=["dataset_id", "tissue_general", "tissue_general_ontology_term_id"])
                .sort_values(by="soma_joinid")
                .drop(columns=["soma_joinid"])
                .reset_index(drop=True)
            )

            assert len(dataset_obs) == len(ad.obs), f"{dataset.dataset_id}/{eb.name} obs length mismatch"
            if ad.n_obs > 0:
                eb_info[eb.name].n_obs += ad.n_obs
                eb_info[eb.name].dataset_ids.add(dataset_id)
                eb_info[eb.name].vars |= set(ad.var.index.array)
                ad_obs = ad.obs[list(CXG_OBS_TERM_COLUMNS)].reset_index(drop=True)
                assert (dataset_obs == ad_obs).all().all(), f"{dataset.dataset_id}/{eb.name} obs content, mismatch"

        return eb_info


def validate_axis_dataframes(
    assets_path: str,
    soma_path: str,
    datasets: List[Dataset],
    experiment_specifications: List[ExperimentSpecification],
    args: argparse.Namespace,
) -> Dict[str, EbInfo]:
    """ "
    Validate axis dataframes: schema, shape, contents

    Raises on error.  Returns True on success.
    """
    logging.debug("validate_axis_dataframes")
    with soma.Collection.open(soma_path, context=SOMA_TileDB_Context()) as census:
        census_data = census[CENSUS_DATA_NAME]

        # check schema
        expected_obs_columns = CENSUS_OBS_TERM_COLUMNS
        expected_var_columns = CENSUS_VAR_TERM_COLUMNS
        for eb in experiment_specifications:
            obs = census_data[eb.name].obs
            var = census_data[eb.name].ms["RNA"].var
            assert sorted(obs.keys()) == sorted(expected_obs_columns.keys())
            assert sorted(var.keys()) == sorted(expected_var_columns.keys())
            for field in obs.schema:
                assert field.type == expected_obs_columns[field.name], f"Unexpected type in {field.name}: {field.type}"
            for field in var.schema:
                assert field.type == expected_var_columns[field.name], f"Unexpected type in {field.name}: {field.type}"

    # check shapes & perform weak test of contents
    eb_info = {eb.name: EbInfo() for eb in experiment_specifications}
    if args.multi_process:
        with create_process_pool_executor(args) as ppe:
            futures = [
                ppe.submit(_validate_axis_dataframes, (assets_path, soma_path, dataset, experiment_specifications))
                for dataset in datasets
            ]
            for n, future in enumerate(concurrent.futures.as_completed(futures), start=1):
                res = future.result()
                for eb_name, ebi in res.items():
                    eb_info[eb_name].update(ebi)
                logging.info(f"validate_axis {n} of {len(datasets)} complete.")
    else:
        for n, dataset in enumerate(datasets, start=1):
            for eb_name, ebi in _validate_axis_dataframes(
                (assets_path, soma_path, dataset, experiment_specifications)
            ).items():
                eb_info[eb_name].update(ebi)
            logging.info(f"validate_axis {n} of {len(datasets)} complete.")

    for eb in experiment_specifications:
        with open_experiment(soma_path, eb) as exp:
            n_vars = len(eb_info[eb.name].vars)

            census_obs_df = exp.obs.read(column_names=["soma_joinid", "dataset_id"]).concat().to_pandas()
            assert eb_info[eb.name].n_obs == len(census_obs_df)
            assert (len(census_obs_df) == 0) or (census_obs_df.soma_joinid.max() + 1 == eb_info[eb.name].n_obs)
            assert eb_info[eb.name].dataset_ids == set(census_obs_df.dataset_id.unique())

            census_var_df = exp.ms["RNA"].var.read(column_names=["feature_id", "soma_joinid"]).concat().to_pandas()
            assert n_vars == len(census_var_df)
            assert eb_info[eb.name].vars == set(census_var_df.feature_id.array)
            assert (len(census_var_df) == 0) or (census_var_df.soma_joinid.max() + 1 == n_vars)

            # Validate that all obs soma_joinids are unique and in the range [0, n).
            obs_unique_joinids = np.unique(census_obs_df.soma_joinid.to_numpy())
            assert len(obs_unique_joinids) == len(census_obs_df.soma_joinid.to_numpy())
            assert (len(obs_unique_joinids) == 0) or (
                (obs_unique_joinids[0] == 0) and (obs_unique_joinids[-1] == (len(obs_unique_joinids) - 1))
            )

            # Validate that all var soma_joinids are unique and in the range [0, n).
            var_unique_joinids = np.unique(census_var_df.soma_joinid.to_numpy())
            assert len(var_unique_joinids) == len(census_var_df.soma_joinid.to_numpy())
            assert (len(var_unique_joinids) == 0) or (
                (var_unique_joinids[0] == 0) and var_unique_joinids[-1] == (len(var_unique_joinids) - 1)
            )

    return eb_info


<<<<<<< HEAD
def _count_elements(arr: soma.SparseNDArray, join_ids: Union[npt.NDArray[np.int64], list[int]]) -> int:
    return sum(t.non_zero_length for t in arr.read((join_ids, slice(None))).coos())


def _count_nonzero(arr: Union[sparse.spmatrix, npt.NDArray[Any]]) -> int:
    """Return _actual_ non-zero count, NOT the stored value count."""
    if isinstance(arr, (sparse.spmatrix, sparse.coo_array, sparse.csr_array, sparse.csc_array)):
        return np.count_nonzero(arr.data)
    return np.count_nonzero(arr)


def _sum_elements(arr: soma.SparseNDArray, join_ids: npt.NDArray[np.int64]) -> float:
    """Return the _cell_census_ sum of the X matrix values from a dataset"""
    result: float = arr.read((join_ids, slice(None))).tables().concat().column("soma_data").to_pandas().sum()
    return result


def _validate_X_layers_contents_by_dataset(args: Tuple[str, Dataset, List[ExperimentBuilder]]) -> bool:
=======
def _validate_X_layers_contents_by_dataset(args: Tuple[str, str, Dataset, List[ExperimentSpecification]]) -> bool:
>>>>>>> d0927af6
    """
    Validate that a single dataset is correctly represented in the census.
    Intended to be dispatched from validate_X_layers.

    Currently, implements weak tests:
    * the sum is correct
    * the nnz is correct
    * there are no zeros explicitly saved (this is mandated by cell census schema)
    * the number of present genes in each h5ad dataset == the row sum of the corresponding datasets in the presence
      matrix.
    """
<<<<<<< HEAD
    error = "{}:{} 'raw' {} mismatch {} vs {}"

    assets_path, dataset, experiment_builders = args
=======
    assets_path, soma_path, dataset, experiment_specifications = args
>>>>>>> d0927af6
    _, unfiltered_ad = next(open_anndata(assets_path, [dataset]))

    for eb in experiment_specifications:
        with open_experiment(soma_path, eb) as exp:
            anndata_cell_filter = make_anndata_cell_filter(eb.anndata_cell_filter_spec)
            ad = anndata_cell_filter(unfiltered_ad, retain_X=True)

<<<<<<< HEAD
        # Extract soma_joinids for cells associated with the dataset in X["raw"].
        cell_soma_joinids: npt.NDArray[np.int64] = (
            exp.obs.read(
                column_names=["soma_joinid", "dataset_id"], value_filter=f"dataset_id == '{dataset.dataset_id}'"
=======
            soma_joinids: npt.NDArray[np.int64] = (
                exp.obs.read(
                    column_names=["soma_joinid", "dataset_id"], value_filter=f"dataset_id == '{dataset.dataset_id}'"
                )
                .concat()
                .to_pandas()
                .soma_joinid.to_numpy()
>>>>>>> d0927af6
            )

<<<<<<< HEAD
        raw_sum = 0.0
        raw_nnz = 0
        fdpm_gene_count = 0
        if len(cell_soma_joinids) > 0:
            assert soma.SparseNDArray.exists(exp.ms[MEASUREMENT_RNA_NAME].X["raw"].uri)
            raw_nnz = _count_elements(exp.ms[MEASUREMENT_RNA_NAME].X["raw"], cell_soma_joinids)
            raw_sum = _sum_elements(exp.ms[MEASUREMENT_RNA_NAME].X["raw"], cell_soma_joinids)
            fdpm_gene_count = _count_elements(
                exp.ms["RNA"][FEATURE_DATASET_PRESENCE_MATRIX_NAME], [dataset.soma_joinid]
            )

        if ad.raw is None:
            ad_x_data = ad.X.data
        else:
            pass
        h5ad_sum = sum(ad_x_data)  # calculate the actual sum of the X matrix values
        assert raw_sum == h5ad_sum, error.format(eb.name, dataset.dataset_id, "sum", raw_sum, h5ad_sum)
        h5ad_nnz = _count_nonzero(ad_x_data)
        assert raw_nnz == h5ad_nnz, error.format(eb.name, dataset.dataset_id, "nnz", raw_nnz, h5ad_nnz)
        h5ad_gene_count = np.count_nonzero(ad_x_data.sum(axis=0))
        assert h5ad_gene_count == fdpm_gene_count, error.format(
            eb.name, dataset.dataset_id, "gene_count", fdpm_gene_count, h5ad_gene_count
        )
=======
            raw_nnz = 0
            if len(soma_joinids) > 0:
                assert soma.SparseNDArray.exists(exp.ms["RNA"].X["raw"].uri)

                def count_elements(arr: soma.SparseNDArray, join_ids: npt.NDArray[np.int64]) -> int:
                    return sum(t.non_zero_length for t in arr.read((join_ids, slice(None))).coos())

                raw_nnz = count_elements(exp.ms["RNA"].X["raw"], soma_joinids)

            def count_nonzero(arr: Union[sparse.spmatrix, npt.NDArray[Any]]) -> int:
                """Return _actual_ non-zero count, NOT the stored value count."""
                if isinstance(arr, (sparse.spmatrix, sparse.coo_array, sparse.csr_array, sparse.csc_array)):
                    return np.count_nonzero(arr.data)
                return np.count_nonzero(arr)

            if ad.raw is None:
                assert raw_nnz == count_nonzero(
                    ad.X
                ), f"{eb.name}:{dataset.dataset_id} 'raw' nnz mismatch {raw_nnz} vs {count_nonzero(ad.X)}"
            else:
                assert raw_nnz == count_nonzero(
                    ad.raw.X
                ), f"{eb.name}:{dataset.dataset_id} 'raw' nnz mismatch {raw_nnz} vs {count_nonzero(ad.raw.X)}"

>>>>>>> d0927af6
    return True


def _validate_X_layer_has_unique_coords(args: Tuple[ExperimentSpecification, str, str, int, int]) -> bool:
    """Validate that all X layers have no duplicate coordinates"""
    experiment_specification, soma_path, layer_name, row_range_start, row_range_stop = args
    with open_experiment(soma_path, experiment_specification) as exp:
        logging.info(
            f"validate_no_dups_X start, {experiment_specification.name}, {layer_name}, rows [{row_range_start}, {row_range_stop})"
        )
        if layer_name not in exp.ms["RNA"].X:
            return True

        X_layer = exp.ms["RNA"].X[layer_name]
        n_rows, n_cols = X_layer.shape
        ROW_SLICE_SIZE = 100_000

        for row in range(row_range_start, min(row_range_stop, n_rows), ROW_SLICE_SIZE):
            # work around TileDB-SOMA bug #900 which errors if we slice beyond end of shape.
            # TODO: remove when issue is resolved.
            end_row = min(row + ROW_SLICE_SIZE, X_layer.shape[0] - 1)

            slice_of_X = X_layer.read(coords=(slice(row, end_row),)).tables().concat()

            # Use C layout offset for unique test
            offsets = (slice_of_X["soma_dim_0"].to_numpy() * n_cols) + slice_of_X["soma_dim_1"].to_numpy()
            unique_offsets = np.unique(offsets)
            assert len(offsets) == len(unique_offsets)

        return True


def validate_X_layers(
    assets_path: str,
    soma_path: str,
    datasets: List[Dataset],
    experiment_specifications: List[ExperimentSpecification],
    eb_info: Dict[str, EbInfo],
    args: argparse.Namespace,
) -> bool:
    """ "
    Validate all X layers: schema, shape, contents

    Raises on error.  Returns True on success.
    """
    logging.debug("validate_X_layers")
    for eb in experiment_specifications:
        with open_experiment(soma_path, eb) as exp:
            assert soma.Collection.exists(exp.ms["RNA"].X.uri)

            census_obs_df = exp.obs.read(column_names=["soma_joinid"]).concat().to_pandas()
            n_obs = len(census_obs_df)
            logging.info(f"uri = {exp.obs.uri}, eb.n_obs = {eb_info[eb.name].n_obs}; n_obs = {n_obs}")
            assert n_obs == eb_info[eb.name].n_obs

            census_var_df = exp.ms["RNA"].var.read(column_names=["feature_id", "soma_joinid"]).concat().to_pandas()
            n_vars = len(census_var_df)
            assert n_vars == eb_info[eb.name].n_vars

            if n_obs > 0:
                for lyr in CENSUS_X_LAYERS:
                    assert soma.SparseNDArray.exists(exp.ms["RNA"].X[lyr].uri)
                    X = exp.ms["RNA"].X[lyr]
                    assert X.schema.field("soma_dim_0").type == pa.int64()
                    assert X.schema.field("soma_dim_1").type == pa.int64()
                    assert X.schema.field("soma_data").type == CENSUS_X_LAYERS[lyr]
                    assert X.shape == (n_obs, n_vars)

    if args.multi_process:
        with create_process_pool_executor(args) as ppe:
            ROWS_PER_PROCESS = 1_000_000
            dup_coord_futures = [
                ppe.submit(
                    _validate_X_layer_has_unique_coords,
                    (eb, soma_path, layer_name, row_start, row_start + ROWS_PER_PROCESS),
                )
                for eb in experiment_specifications
                for layer_name in CENSUS_X_LAYERS
                for row_start in range(0, n_obs, ROWS_PER_PROCESS)
            ]
            per_dataset_futures = [
                ppe.submit(
                    _validate_X_layers_contents_by_dataset, (assets_path, soma_path, dataset, experiment_specifications)
                )
                for dataset in datasets
            ]
            for n, future in enumerate(concurrent.futures.as_completed(dup_coord_futures), start=1):
                log_on_broken_process_pool(ppe)
                assert future.result()
                logging.info(f"validate_no_dups_X {n} of {len(dup_coord_futures)} complete.")
            for n, future in enumerate(concurrent.futures.as_completed(per_dataset_futures), start=1):
                log_on_broken_process_pool(ppe)
                assert future.result()
                logging.info(f"validate_X {n} of {len(datasets)} complete.")

    else:
        for eb in experiment_specifications:
            for layer_name in CENSUS_X_LAYERS:
                logging.info(f"Validating no duplicate coordinates in X layer {eb.name} layer {layer_name}")
                assert _validate_X_layer_has_unique_coords((eb, soma_path, layer_name, 0, n_obs))
        for n, vld in enumerate(
            (
                _validate_X_layers_contents_by_dataset((assets_path, soma_path, dataset, experiment_specifications))
                for dataset in datasets
            ),
            start=1,
        ):
            logging.info(f"validate_X {n} of {len(datasets)} complete.")
            assert vld

    return True


def load_datasets_from_census(assets_path: str, soma_path: str) -> List[Dataset]:
    # Datasets are pulled from the census datasets manifest, validating the SOMA
    # census against the snapshot assets.
    with soma.Collection.open(soma_path, context=SOMA_TileDB_Context()) as census:
        df = census[CENSUS_INFO_NAME][CENSUS_DATASETS_NAME].read().concat().to_pandas()
        df["corpora_asset_h5ad_uri"] = df.dataset_h5ad_path.map(lambda p: uricat(assets_path, p))
        datasets = Dataset.from_dataframe(df)
        return datasets


def validate_manifest_contents(assets_path: str, datasets: List[Dataset]) -> bool:
    """Confirm contents of manifest are correct."""
    for d in datasets:
        p = pathlib.Path(uricat(assets_path, d.dataset_h5ad_path))
        assert p.exists() and p.is_file(), f"{d.dataset_h5ad_path} is missing from the census"
        assert str(p).endswith(".h5ad"), "Expected only H5AD assets"

    return True


<<<<<<< HEAD
def validate_consolidation(soma_path: str) -> bool:
=======
def validate_consolidation(soma_path: str, experiment_specifications: List[ExperimentSpecification]) -> bool:
>>>>>>> d0927af6
    """Verify that obs, var and X layers are all fully consolidated & vacuumed"""

    def is_empty_tiledb_array(uri: str) -> bool:
        with tiledb.open(uri) as A:
            return A.nonempty_domain() is None

    with soma.Collection.open(soma_path, context=SOMA_TileDB_Context()) as census:
        consolidated_uris = list_uris_to_consolidate(census)
        for uri in consolidated_uris:
            # If an empty array, must have fragment count of zero. If a non-empty array,
            # must have fragment count of one.
            assert (len(tiledb.array_fragments(uri)) == 1) or (
                len(tiledb.array_fragments(uri)) == 0 and is_empty_tiledb_array(uri)
            ), f"{uri} has not been fully consolidated & vacuumed"

    return True


def validate_directory_structure(soma_path: str, assets_path: str) -> bool:
    """Verify that the entire census is a single directory tree"""
    assert soma_path.startswith(assets_path.rsplit("/", maxsplit=1)[0])
    assert os.path.exists(soma_path) and os.path.exists(assets_path)
    assert soma_path.endswith("soma") and assets_path.endswith("h5ads")
    return True


def validate_relative_path(soma_path: str) -> bool:
    """
    Verify the census objects are stored in the same relative path
    :param soma_path:
    :return:
    """
    # TODO use SOMA API. See https://github.com/single-cell-data/TileDB-SOMA/issues/999

    def _walk_tree(name: str, parent: Any) -> None:
        if isinstance(parent, soma.Collection):
            with tiledb.Group(parent.uri) as parent_group:
                for child in parent_group:
                    assert parent_group.is_relative(child.name), f"{child.name} not relative to {name}"
            for child_name, soma_object in parent.items():
                _walk_tree(".".join([name, child_name]), soma_object)

    with soma.Collection.open(soma_path, context=SOMA_TileDB_Context()) as census:
        _walk_tree("census", census)

    return True


def validate(
    args: argparse.Namespace, soma_path: str, assets_path: str, experiment_specifications: List[ExperimentSpecification]
) -> bool:
    """
    Validate that the "census" matches the datasets and experiment builder spec.

    Will raise if validation fails. Returns True on success.
    """
    logging.info("Validation start")
    assert validate_directory_structure(soma_path, assets_path)

<<<<<<< HEAD
    # HACK: experiment_uri is only initialized in create(), which is only called if census is built before calling
    # the validator; fails in validator-only mode
    # TODO: This should be handled more elegantly, say, by initializing
    #  in the ExperimentBuilder constructor. https://github.com/chanzuckerberg/cell-census/issues/179
    for eb in experiment_builders:
        if not eb.build_completed:
            eb.experiment_uri = f"{soma_path}/{CENSUS_DATA_NAME}/{eb.name}"

    assert validate_all_soma_objects_exist(soma_path, experiment_builders)
=======
    assert soma_path.endswith("soma") and assets_path.endswith("h5ads")
    assert validate_all_soma_objects_exist(soma_path, experiment_specifications)
>>>>>>> d0927af6
    assert validate_relative_path(soma_path)
    datasets = load_datasets_from_census(assets_path, soma_path)
    assert validate_manifest_contents(assets_path, datasets)

<<<<<<< HEAD
    assert validate_axis_dataframes(assets_path, soma_path, datasets, experiment_builders, args)
    assert validate_X_layers(assets_path, datasets, experiment_builders, args)
    assert validate_consolidation(soma_path)
=======
    assert (eb_info := validate_axis_dataframes(assets_path, soma_path, datasets, experiment_specifications, args))
    assert validate_X_layers(assets_path, soma_path, datasets, experiment_specifications, eb_info, args)
    assert validate_consolidation(soma_path, experiment_specifications)
>>>>>>> d0927af6
    logging.info("Validation finished (success)")
    return True<|MERGE_RESOLUTION|>--- conflicted
+++ resolved
@@ -256,7 +256,6 @@
     return eb_info
 
 
-<<<<<<< HEAD
 def _count_elements(arr: soma.SparseNDArray, join_ids: Union[npt.NDArray[np.int64], list[int]]) -> int:
     return sum(t.non_zero_length for t in arr.read((join_ids, slice(None))).coos())
 
@@ -274,10 +273,7 @@
     return result
 
 
-def _validate_X_layers_contents_by_dataset(args: Tuple[str, Dataset, List[ExperimentBuilder]]) -> bool:
-=======
 def _validate_X_layers_contents_by_dataset(args: Tuple[str, str, Dataset, List[ExperimentSpecification]]) -> bool:
->>>>>>> d0927af6
     """
     Validate that a single dataset is correctly represented in the census.
     Intended to be dispatched from validate_X_layers.
@@ -289,13 +285,9 @@
     * the number of present genes in each h5ad dataset == the row sum of the corresponding datasets in the presence
       matrix.
     """
-<<<<<<< HEAD
     error = "{}:{} 'raw' {} mismatch {} vs {}"
 
-    assets_path, dataset, experiment_builders = args
-=======
     assets_path, soma_path, dataset, experiment_specifications = args
->>>>>>> d0927af6
     _, unfiltered_ad = next(open_anndata(assets_path, [dataset]))
 
     for eb in experiment_specifications:
@@ -303,23 +295,16 @@
             anndata_cell_filter = make_anndata_cell_filter(eb.anndata_cell_filter_spec)
             ad = anndata_cell_filter(unfiltered_ad, retain_X=True)
 
-<<<<<<< HEAD
         # Extract soma_joinids for cells associated with the dataset in X["raw"].
         cell_soma_joinids: npt.NDArray[np.int64] = (
             exp.obs.read(
                 column_names=["soma_joinid", "dataset_id"], value_filter=f"dataset_id == '{dataset.dataset_id}'"
-=======
-            soma_joinids: npt.NDArray[np.int64] = (
-                exp.obs.read(
-                    column_names=["soma_joinid", "dataset_id"], value_filter=f"dataset_id == '{dataset.dataset_id}'"
-                )
-                .concat()
-                .to_pandas()
-                .soma_joinid.to_numpy()
->>>>>>> d0927af6
             )
-
-<<<<<<< HEAD
+            .concat()
+            .to_pandas()
+            .soma_joinid.to_numpy()
+        )
+
         raw_sum = 0.0
         raw_nnz = 0
         fdpm_gene_count = 0
@@ -343,32 +328,6 @@
         assert h5ad_gene_count == fdpm_gene_count, error.format(
             eb.name, dataset.dataset_id, "gene_count", fdpm_gene_count, h5ad_gene_count
         )
-=======
-            raw_nnz = 0
-            if len(soma_joinids) > 0:
-                assert soma.SparseNDArray.exists(exp.ms["RNA"].X["raw"].uri)
-
-                def count_elements(arr: soma.SparseNDArray, join_ids: npt.NDArray[np.int64]) -> int:
-                    return sum(t.non_zero_length for t in arr.read((join_ids, slice(None))).coos())
-
-                raw_nnz = count_elements(exp.ms["RNA"].X["raw"], soma_joinids)
-
-            def count_nonzero(arr: Union[sparse.spmatrix, npt.NDArray[Any]]) -> int:
-                """Return _actual_ non-zero count, NOT the stored value count."""
-                if isinstance(arr, (sparse.spmatrix, sparse.coo_array, sparse.csr_array, sparse.csc_array)):
-                    return np.count_nonzero(arr.data)
-                return np.count_nonzero(arr)
-
-            if ad.raw is None:
-                assert raw_nnz == count_nonzero(
-                    ad.X
-                ), f"{eb.name}:{dataset.dataset_id} 'raw' nnz mismatch {raw_nnz} vs {count_nonzero(ad.X)}"
-            else:
-                assert raw_nnz == count_nonzero(
-                    ad.raw.X
-                ), f"{eb.name}:{dataset.dataset_id} 'raw' nnz mismatch {raw_nnz} vs {count_nonzero(ad.raw.X)}"
-
->>>>>>> d0927af6
     return True
 
 
@@ -502,11 +461,7 @@
     return True
 
 
-<<<<<<< HEAD
 def validate_consolidation(soma_path: str) -> bool:
-=======
-def validate_consolidation(soma_path: str, experiment_specifications: List[ExperimentSpecification]) -> bool:
->>>>>>> d0927af6
     """Verify that obs, var and X layers are all fully consolidated & vacuumed"""
 
     def is_empty_tiledb_array(uri: str) -> bool:
@@ -566,32 +521,13 @@
     logging.info("Validation start")
     assert validate_directory_structure(soma_path, assets_path)
 
-<<<<<<< HEAD
-    # HACK: experiment_uri is only initialized in create(), which is only called if census is built before calling
-    # the validator; fails in validator-only mode
-    # TODO: This should be handled more elegantly, say, by initializing
-    #  in the ExperimentBuilder constructor. https://github.com/chanzuckerberg/cell-census/issues/179
-    for eb in experiment_builders:
-        if not eb.build_completed:
-            eb.experiment_uri = f"{soma_path}/{CENSUS_DATA_NAME}/{eb.name}"
-
-    assert validate_all_soma_objects_exist(soma_path, experiment_builders)
-=======
-    assert soma_path.endswith("soma") and assets_path.endswith("h5ads")
     assert validate_all_soma_objects_exist(soma_path, experiment_specifications)
->>>>>>> d0927af6
     assert validate_relative_path(soma_path)
     datasets = load_datasets_from_census(assets_path, soma_path)
     assert validate_manifest_contents(assets_path, datasets)
 
-<<<<<<< HEAD
-    assert validate_axis_dataframes(assets_path, soma_path, datasets, experiment_builders, args)
-    assert validate_X_layers(assets_path, datasets, experiment_builders, args)
-    assert validate_consolidation(soma_path)
-=======
     assert (eb_info := validate_axis_dataframes(assets_path, soma_path, datasets, experiment_specifications, args))
     assert validate_X_layers(assets_path, soma_path, datasets, experiment_specifications, eb_info, args)
-    assert validate_consolidation(soma_path, experiment_specifications)
->>>>>>> d0927af6
+    assert validate_consolidation(soma_path)
     logging.info("Validation finished (success)")
     return True