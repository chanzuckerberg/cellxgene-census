import argparse
import concurrent.futures
import dataclasses
import logging
import os.path
import pathlib
from dataclasses import dataclass
from datetime import datetime
from typing import Any, Dict, List, Tuple, Union

import numpy as np
import numpy.typing as npt
import pandas as pd
import pyarrow as pa
import tiledb
import tiledbsoma as soma
from scipy import sparse

from .anndata import make_anndata_cell_filter, open_anndata
from .datasets import Dataset
from .experiment_builder import ExperimentBuilder, reopen_experiment_builders
from .globals import (
    CENSUS_DATA_NAME,
    CENSUS_DATASETS_COLUMNS,
    CENSUS_DATASETS_NAME,
    CENSUS_INFO_NAME,
    CENSUS_OBS_TERM_COLUMNS,
    CENSUS_SCHEMA_VERSION,
    CENSUS_SUMMARY_CELL_COUNTS_COLUMNS,
    CENSUS_SUMMARY_CELL_COUNTS_NAME,
    CENSUS_SUMMARY_NAME,
    CENSUS_VAR_TERM_COLUMNS,
    CENSUS_X_LAYERS,
    CXG_OBS_TERM_COLUMNS,
    CXG_SCHEMA_VERSION,
    FEATURE_DATASET_PRESENCE_MATRIX_NAME,
    SOMA_TileDB_Context,
)
from .mp import create_process_pool_executor, log_on_broken_process_pool
from .util import uricat


@dataclass  # TODO: use attrs
class EbInfo:
    """Class used to collect information about axis (for validation code)"""

    n_obs: int = 0
    vars: set[str] = dataclasses.field(default_factory=set)
    dataset_ids: set[str] = dataclasses.field(default_factory=set)

    def update(self: "EbInfo", b: "EbInfo") -> "EbInfo":
        self.n_obs += b.n_obs
        self.vars |= b.vars
        self.dataset_ids |= b.dataset_ids
        return self


def validate_all_soma_objects_exist(soma_path: str, experiment_builders: List[ExperimentBuilder]) -> bool:
    """
    Validate all objects present, stored in the same relative path, consolidated, and contain expected metadata.

    soma_path
        +-- census_info
        |   +-- summary: soma.DataFrame
        |   +-- datasets: soma.DataFrame
        |   +-- summary_cell_counts: soma.DataFrame
        +-- census_data
        |   +-- homo_sapiens: soma.Experiment
        |   +-- mus_musculus: soma.Experiment
    """
<<<<<<< HEAD
    error_tiledb_group = "tiledb_group's children are not relative"
    error_layer_fragment = "Layer has not been fully consolidated & vacuumed"

    census = soma.Collection(soma_path, context=SOMA_TileDB_Context())
    assert census.exists() and census.soma_type == "SOMACollection"
    assert "cxg_schema_version" in census.metadata and census.metadata["cxg_schema_version"] == CXG_SCHEMA_VERSION
    assert (
        "census_schema_version" in census.metadata and census.metadata["census_schema_version"] == CENSUS_SCHEMA_VERSION
    )
    assert "created_on" in census.metadata and datetime.fromisoformat(census.metadata["created_on"])
    assert "git_commit_sha" in census.metadata

    with tiledb.Group(census.uri) as census_group:
        for name in [CENSUS_INFO_NAME, CENSUS_DATA_NAME]:
            assert name in census
            assert census[name].soma_type == "SOMACollection"
            assert census[name].exists()
            assert census_group.is_relative(name)

    census_info = census[CENSUS_INFO_NAME]
    with tiledb.Group(census_info.uri) as census_info_group:
        for name in [CENSUS_DATASETS_NAME, CENSUS_SUMMARY_NAME, CENSUS_SUMMARY_CELL_COUNTS_NAME]:
            assert name in census_info, f"`{name}` missing from census_info"
            assert census_info[name].soma_type == "SOMADataFrame"
            assert census_info[name].exists()
            assert census_info_group.is_relative(name)

    # verify required dataset fields are set
    census_info[CENSUS_DATASETS_NAME]
    df: pd.DataFrame = census_info[CENSUS_DATASETS_NAME].read().concat().to_pandas()
    assert not all(df["collection_id"].isin([""]))
    assert not all(df["collection_name"].isin([""]))
    assert not all(df["collection_doi"].isin([""]))
    assert not all(df["dataset_title"].isin([""]))

    # verify soma_joinid
    assert sorted(census_info[CENSUS_DATASETS_NAME].keys()) == sorted(CENSUS_DATASETS_COLUMNS + ["soma_joinid"])
    assert sorted(census_info[CENSUS_SUMMARY_CELL_COUNTS_NAME].keys()) == sorted(
        list(CENSUS_SUMMARY_CELL_COUNTS_COLUMNS) + ["soma_joinid"]
    )
    assert sorted(census_info[CENSUS_SUMMARY_NAME].keys()) == sorted(["label", "value", "soma_joinid"])

    # there should be an experiment for each builder
    census_data = census[CENSUS_DATA_NAME]
    with tiledb.Group(census_data.uri) as census_data_group:
        for eb in experiment_builders:
            assert (
                eb.name in census_data
                and census_data[eb.name].exists()
                and census_data[eb.name].soma_type == "SOMAExperiment"
            )
            assert census_data_group.is_relative(eb.name), error_tiledb_group
            e = census_data[eb.name]
            with tiledb.Group(e.uri) as e_group:
                assert "obs" in e and e.obs.exists() and e.obs.soma_type == "SOMADataFrame"
                assert len(tiledb.array_fragments(e.obs.uri)) == 1, error_layer_fragment
                assert e_group.is_relative("obs"), error_tiledb_group
                assert "ms" in e and e.ms.exists() and e.ms.soma_type == "SOMACollection"
                assert e_group.is_relative("ms"), error_tiledb_group

            # there should be a single measurement called 'RNA'
            assert "RNA" in e.ms and e.ms["RNA"].exists() and e.ms["RNA"].soma_type == "SOMAMeasurement"
            with tiledb.Group(e.ms.uri) as e_ms_group:
                assert e_ms_group.is_relative("RNA"), error_tiledb_group

            # The measurement should contain all X layers where n_obs > 0 (existence checked elsewhere)
            rna = e.ms["RNA"]
            with tiledb.Group(rna.uri) as rna_group:
                assert "var" in rna and rna["var"].exists() and rna["var"].soma_type == "SOMADataFrame"
                assert rna_group.is_relative("var"), error_tiledb_group
                assert "X" in rna and rna["X"].exists() and rna["X"].soma_type == "SOMACollection"
                assert rna_group.is_relative("X"), error_tiledb_group

                with tiledb.Group(rna.X.uri) as x_group:
                    for lyr in CENSUS_X_LAYERS:
                        # layers only exist if there are cells in the measurement

                        if lyr in rna.X:
                            assert rna.X[lyr].exists() and rna.X[lyr].soma_type == "SOMASparseNDArray"
                            assert len(tiledb.array_fragments(rna.X[lyr].uri)) == 1, error_layer_fragment
                            assert x_group.is_relative(lyr), error_tiledb_group

                # and a dataset presence matrix
                # dataset presence only exists if there are cells in the measurement
                if FEATURE_DATASET_PRESENCE_MATRIX_NAME in rna:
                    assert rna[FEATURE_DATASET_PRESENCE_MATRIX_NAME].exists()
                    assert rna[FEATURE_DATASET_PRESENCE_MATRIX_NAME].soma_type == "SOMASparseNDArray"
                    # TODO(atolopko): validate 1) shape, 2) joinids exist in datsets and var
                    assert rna_group.is_relative(FEATURE_DATASET_PRESENCE_MATRIX_NAME), error_tiledb_group
                    assert (
                        len(tiledb.array_fragments(rna[FEATURE_DATASET_PRESENCE_MATRIX_NAME].uri)) == 1
                    ), error_layer_fragment
=======
    with soma.Collection.open(soma_path, context=SOMA_TileDB_Context()) as census:
        assert census.soma_type == "SOMACollection"
        assert soma.Collection.exists(census.uri)
        assert census.metadata["cxg_schema_version"] == CXG_SCHEMA_VERSION
        assert census.metadata["census_schema_version"] == CENSUS_SCHEMA_VERSION
        assert datetime.fromisoformat(census.metadata["created_on"])
        assert "git_commit_sha" in census.metadata

        for name in [CENSUS_INFO_NAME, CENSUS_DATA_NAME]:
            assert soma.Collection.exists(census[name].uri)
            assert census[name].soma_type == "SOMACollection"

        census_info = census[CENSUS_INFO_NAME]
        for name in [CENSUS_DATASETS_NAME, CENSUS_SUMMARY_NAME, CENSUS_SUMMARY_CELL_COUNTS_NAME]:
            assert name in census_info, f"`{name}` missing from census_info"
            assert soma.DataFrame.exists(census_info[name].uri)
            assert census_info[name].soma_type == "SOMADataFrame"

        assert sorted(census_info[CENSUS_DATASETS_NAME].keys()) == sorted(CENSUS_DATASETS_COLUMNS + ["soma_joinid"])
        assert sorted(census_info[CENSUS_SUMMARY_CELL_COUNTS_NAME].keys()) == sorted(
            list(CENSUS_SUMMARY_CELL_COUNTS_COLUMNS) + ["soma_joinid"]
        )
        assert sorted(census_info[CENSUS_SUMMARY_NAME].keys()) == sorted(["label", "value", "soma_joinid"])

        # there should be an experiment for each builder
        census_data = census[CENSUS_DATA_NAME]
        for eb in experiment_builders:
            assert soma.Experiment.exists(census_data[eb.name].uri)
            assert census_data[eb.name].soma_type == "SOMAExperiment"

            e = census_data[eb.name]
            assert soma.DataFrame.exists(e.obs.uri)
            assert e.obs.soma_type == "SOMADataFrame"
            assert soma.Collection.exists(e.ms.uri)
            assert e.ms.soma_type == "SOMACollection"

            # there should be a single measurement called 'RNA'
            assert soma.Measurement.exists(e.ms["RNA"].uri)
            assert e.ms["RNA"].soma_type == "SOMAMeasurement"

            # The measurement should contain all X layers where n_obs > 0 (existence checked elsewhere)
            rna = e.ms["RNA"]
            assert soma.DataFrame.exists(rna["var"].uri)
            assert rna["var"].soma_type == "SOMADataFrame"
            assert soma.Collection.exists(rna["X"].uri)
            assert rna["X"].soma_type == "SOMACollection"
            for lyr in CENSUS_X_LAYERS:
                # layers only exist if there are cells in the measurement
                if lyr in rna.X:
                    assert soma.SparseNDArray.exists(rna.X[lyr].uri)
                    assert rna.X[lyr].soma_type == "SOMASparseNDArray"

            # and a dataset presence matrix
            # dataset presence only exists if there are cells in the measurement
            if eb.n_obs > 0:
                assert soma.SparseNDArray.exists(rna[FEATURE_DATASET_PRESENCE_MATRIX_NAME].uri)
                assert rna[FEATURE_DATASET_PRESENCE_MATRIX_NAME].soma_type == "SOMASparseNDArray"
                assert sum([c.non_zero_length for c in rna["feature_dataset_presence_matrix"].read().coos()]) > 0
                # TODO(atolopko): validate 1) shape, 2) joinids exist in datsets and var
>>>>>>> 85bf654e

        return True


def _validate_axis_dataframes(args: Tuple[str, str, Dataset, List[ExperimentBuilder]]) -> Dict[str, EbInfo]:
    assets_path, soma_path, dataset, experiment_builders = args
    with soma.Collection.open(soma_path, context=SOMA_TileDB_Context()) as census:
        census_data = census[CENSUS_DATA_NAME]
        dataset_id = dataset.dataset_id
        _, unfiltered_ad = next(open_anndata(assets_path, [dataset], backed="r"))
        eb_info: Dict[str, EbInfo] = {}
        for eb in experiment_builders:
            eb_info[eb.name] = EbInfo()
            anndata_cell_filter = make_anndata_cell_filter(eb.anndata_cell_filter_spec)
            se = census_data[eb.name]
            ad = anndata_cell_filter(unfiltered_ad, retain_X=False)
            dataset_obs = (
                se.obs.read(
                    column_names=list(CENSUS_OBS_TERM_COLUMNS),
                    value_filter=f"dataset_id == '{dataset_id}'",
                )
                .concat()
                .to_pandas()
                .drop(columns=["dataset_id", "tissue_general", "tissue_general_ontology_term_id"])
                .sort_values(by="soma_joinid")
                .drop(columns=["soma_joinid"])
                .reset_index(drop=True)
            )

            assert len(dataset_obs) == len(ad.obs), f"{dataset.dataset_id}/{eb.name} obs length mismatch"
            if ad.n_obs > 0:
                eb_info[eb.name].n_obs += ad.n_obs
                eb_info[eb.name].dataset_ids.add(dataset_id)
                eb_info[eb.name].vars |= set(ad.var.index.array)
                ad_obs = ad.obs[list(CXG_OBS_TERM_COLUMNS)].reset_index(drop=True)
                assert (dataset_obs == ad_obs).all().all(), f"{dataset.dataset_id}/{eb.name} obs content, mismatch"

        return eb_info


def validate_axis_dataframes(
    assets_path: str,
    soma_path: str,
    datasets: List[Dataset],
    experiment_builders: List[ExperimentBuilder],
    args: argparse.Namespace,
) -> bool:
    """ "
    Validate axis dataframes: schema, shape, contents

    Raises on error.  Returns True on success.
    """
    logging.debug("validate_axis_dataframes")
    with soma.Collection.open(soma_path, context=SOMA_TileDB_Context()) as census:
        census_data = census[CENSUS_DATA_NAME]

        # check schema
        expected_obs_columns = CENSUS_OBS_TERM_COLUMNS
        expected_var_columns = CENSUS_VAR_TERM_COLUMNS
        for eb in experiment_builders:
            obs = census_data[eb.name].obs
            var = census_data[eb.name].ms["RNA"].var
            assert sorted(obs.keys()) == sorted(expected_obs_columns.keys())
            assert sorted(var.keys()) == sorted(expected_var_columns.keys())
            for field in obs.schema:
                assert field.type == expected_obs_columns[field.name], f"Unexpected type in {field.name}: {field.type}"
            for field in var.schema:
                assert field.type == expected_var_columns[field.name], f"Unexpected type in {field.name}: {field.type}"

    # check shapes & perform weak test of contents

    # clear the TileDBObject instance variables to avoid pickling error
    for eb in experiment_builders:
        eb.experiment = None
        eb.presence = {}

    eb_info = {eb.name: EbInfo() for eb in experiment_builders}
    if args.multi_process:
        with create_process_pool_executor(args) as ppe:
            futures = [
                ppe.submit(_validate_axis_dataframes, (assets_path, soma_path, dataset, experiment_builders))
                for dataset in datasets
            ]
            for n, future in enumerate(concurrent.futures.as_completed(futures), start=1):
                res = future.result()
                for eb_name, ebi in res.items():
                    eb_info[eb_name].update(ebi)
                logging.info(f"validate_axis {n} of {len(datasets)} complete.")
    else:
        for n, dataset in enumerate(datasets, start=1):
            for eb_name, ebi in _validate_axis_dataframes(
                (assets_path, soma_path, dataset, experiment_builders)
            ).items():
                eb_info[eb_name].update(ebi)
            logging.info(f"validate_axis {n} of {len(datasets)} complete.")

    for eb in reopen_experiment_builders(experiment_builders, "r"):
        assert eb.experiment is not None
        exp: soma.Experiment = eb.experiment
        n_vars = len(eb_info[eb.name].vars)

        census_obs_df = exp.obs.read(column_names=["soma_joinid", "dataset_id"]).concat().to_pandas()
        assert eb_info[eb.name].n_obs == len(census_obs_df)
        assert (len(census_obs_df) == 0) or (census_obs_df.soma_joinid.max() + 1 == eb_info[eb.name].n_obs)
        assert eb_info[eb.name].dataset_ids == set(census_obs_df.dataset_id.unique())

        census_var_df = exp.ms["RNA"].var.read(column_names=["feature_id", "soma_joinid"]).concat().to_pandas()
        assert n_vars == len(census_var_df)
        assert eb_info[eb.name].vars == set(census_var_df.feature_id.array)
        assert (len(census_var_df) == 0) or (census_var_df.soma_joinid.max() + 1 == n_vars)

        # Validate that all obs soma_joinids are unique and in the range [0, n).
        obs_unique_joinids = np.unique(census_obs_df.soma_joinid.to_numpy())
        assert len(obs_unique_joinids) == len(census_obs_df.soma_joinid.to_numpy())
        assert (len(obs_unique_joinids) == 0) or (
            (obs_unique_joinids[0] == 0) and (obs_unique_joinids[-1] == (len(obs_unique_joinids) - 1))
        )

        # Validate that all var soma_joinids are unique and in the range [0, n).
        var_unique_joinids = np.unique(census_var_df.soma_joinid.to_numpy())
        assert len(var_unique_joinids) == len(census_var_df.soma_joinid.to_numpy())
        assert (len(var_unique_joinids) == 0) or (
            (var_unique_joinids[0] == 0) and var_unique_joinids[-1] == (len(var_unique_joinids) - 1)
        )

    return True


def _validate_X_layers_contents_by_dataset(args: Tuple[str, Dataset, List[ExperimentBuilder]]) -> bool:
    """
    Validate that a single dataset is correctly represented in the census.
    Intended to be dispatched from validate_X_layers.

    Currently, implements weak tests:
    * the nnz is correct
    * there are no zeros explicitly saved (this is mandated by cell census schema)
    """
    assets_path, dataset, experiment_builders = args
    _, unfiltered_ad = next(open_anndata(assets_path, [dataset]))

    for eb in reopen_experiment_builders(experiment_builders, "r"):
        assert eb.experiment is not None
        exp: soma.Experiment = eb.experiment

        anndata_cell_filter = make_anndata_cell_filter(eb.anndata_cell_filter_spec)
        ad = anndata_cell_filter(unfiltered_ad, retain_X=True)

        soma_joinids: npt.NDArray[np.int64] = (
            exp.obs.read(
                column_names=["soma_joinid", "dataset_id"], value_filter=f"dataset_id == '{dataset.dataset_id}'"
            )
            .concat()
            .to_pandas()
            .soma_joinid.to_numpy()
        )

        raw_nnz = 0
        if len(soma_joinids) > 0:
            assert soma.SparseNDArray.exists(exp.ms["RNA"].X["raw"].uri)

            def count_elements(arr: soma.SparseNDArray, join_ids: npt.NDArray[np.int64]) -> int:
                return sum(t.non_zero_length for t in arr.read((join_ids, slice(None))).coos())

            raw_nnz = count_elements(exp.ms["RNA"].X["raw"], soma_joinids)

        def count_nonzero(arr: Union[sparse.spmatrix, npt.NDArray[Any]]) -> int:
            """Return _actual_ non-zero count, NOT the stored value count."""
            if isinstance(arr, (sparse.spmatrix, sparse.coo_array, sparse.csr_array, sparse.csc_array)):
                return np.count_nonzero(arr.data)
            return np.count_nonzero(arr)

        if ad.raw is None:
            assert raw_nnz == count_nonzero(
                ad.X
            ), f"{eb.name}:{dataset.dataset_id} 'raw' nnz mismatch {raw_nnz} vs {count_nonzero(ad.X)}"
        else:
            assert raw_nnz == count_nonzero(
                ad.raw.X
            ), f"{eb.name}:{dataset.dataset_id} 'raw' nnz mismatch {raw_nnz} vs {count_nonzero(ad.raw.X)}"

    return True


def _validate_X_layer_has_unique_coords(args: Tuple[ExperimentBuilder, str, int, int]) -> bool:
    """Validate that all X layers have no duplicate coordinates"""
    experiment_builder, layer_name, row_range_start, row_range_stop = args
    with soma.Experiment.open(experiment_builder.experiment_uri, context=SOMA_TileDB_Context()) as exp:
        logging.info(
            f"validate_no_dups_X start, {experiment_builder.name}, {layer_name}, rows [{row_range_start}, {row_range_stop})"
        )
        if layer_name not in exp.ms["RNA"].X:
            return True

        X_layer = exp.ms["RNA"].X[layer_name]
        n_rows, n_cols = X_layer.shape
        ROW_SLICE_SIZE = 100_000

        for row in range(row_range_start, min(row_range_stop, n_rows), ROW_SLICE_SIZE):
            # work around TileDB-SOMA bug #900 which errors if we slice beyond end of shape.
            # TODO: remove when issue is resolved.
            end_row = min(row + ROW_SLICE_SIZE, X_layer.shape[0] - 1)

            slice_of_X = X_layer.read(coords=(slice(row, end_row),)).tables().concat()

            # Use C layout offset for unique test
            offsets = (slice_of_X["soma_dim_0"].to_numpy() * n_cols) + slice_of_X["soma_dim_1"].to_numpy()
            unique_offsets = np.unique(offsets)
            assert len(offsets) == len(unique_offsets)

        return True


def validate_X_layers(
    assets_path: str,
    datasets: List[Dataset],
    experiment_builders: List[ExperimentBuilder],
    args: argparse.Namespace,
) -> bool:
    """ "
    Validate all X layers: schema, shape, contents

    Raises on error.  Returns True on success.
    """
    logging.debug("validate_X_layers")
    for eb in reopen_experiment_builders(experiment_builders, "r"):
        assert eb.experiment is not None
        exp = eb.experiment

        assert soma.Collection.exists(exp.ms["RNA"].X.uri)

        census_obs_df = exp.obs.read(column_names=["soma_joinid"]).concat().to_pandas()
        n_obs = len(census_obs_df)
        logging.info(f"uri = {exp.obs.uri}, eb.n_obs = {eb.n_obs}; n_obs = {n_obs}")
        # TODO: Only works when run as builder, not standalone validator
        #  https://github.com/chanzuckerberg/cell-census/issues/179
        if eb.build_completed:
            assert eb.n_obs == n_obs
        census_var_df = exp.ms["RNA"].var.read(column_names=["feature_id", "soma_joinid"]).concat().to_pandas()
        n_vars = len(census_var_df)
        # TODO: Only works when run as builder, not standalone validator
        #  https://github.com/chanzuckerberg/cell-census/issues/179
        if eb.build_completed:
            assert eb.n_var == n_vars

        if n_obs > 0:
            for lyr in CENSUS_X_LAYERS:
                assert soma.SparseNDArray.exists(exp.ms["RNA"].X[lyr].uri)
                X = exp.ms["RNA"].X[lyr]
                assert X.schema.field("soma_dim_0").type == pa.int64()
                assert X.schema.field("soma_dim_1").type == pa.int64()
                assert X.schema.field("soma_data").type == CENSUS_X_LAYERS[lyr]
                assert X.shape == (n_obs, n_vars)

    # clear the TileDBObject instance variables to avoid pickling error
    for eb in experiment_builders:
        eb.experiment = None
        eb.presence = {}

    if args.multi_process:
        with create_process_pool_executor(args) as ppe:
            ROWS_PER_PROCESS = 1_000_000
            dup_coord_futures = [
                ppe.submit(
                    _validate_X_layer_has_unique_coords,
                    (eb, layer_name, row_start, row_start + ROWS_PER_PROCESS),
                )
                for eb in experiment_builders
                for layer_name in CENSUS_X_LAYERS
                for row_start in range(0, n_obs, ROWS_PER_PROCESS)
            ]
            per_dataset_futures = [
                ppe.submit(_validate_X_layers_contents_by_dataset, (assets_path, dataset, experiment_builders))
                for dataset in datasets
            ]
            for n, future in enumerate(concurrent.futures.as_completed(dup_coord_futures), start=1):
                log_on_broken_process_pool(ppe)
                assert future.result()
                logging.info(f"validate_no_dups_X {n} of {len(dup_coord_futures)} complete.")
            for n, future in enumerate(concurrent.futures.as_completed(per_dataset_futures), start=1):
                log_on_broken_process_pool(ppe)
                assert future.result()
                logging.info(f"validate_X {n} of {len(datasets)} complete.")

    else:
        for eb in experiment_builders:
            for layer_name in CENSUS_X_LAYERS:
                logging.info(f"Validating no duplicate coordinates in X layer {eb.name} layer {layer_name}")
                assert _validate_X_layer_has_unique_coords((eb, layer_name, 0, n_obs))
        for n, vld in enumerate(
            (
                _validate_X_layers_contents_by_dataset((assets_path, dataset, experiment_builders))
                for dataset in datasets
            ),
            start=1,
        ):
            logging.info(f"validate_X {n} of {len(datasets)} complete.")
            assert vld

    return True


def load_datasets_from_census(assets_path: str, soma_path: str) -> List[Dataset]:
    # Datasets are pulled from the census datasets manifest, validating the SOMA
    # census against the snapshot assets.
    with soma.Collection.open(soma_path, context=SOMA_TileDB_Context()) as census:
        df = census[CENSUS_INFO_NAME][CENSUS_DATASETS_NAME].read().concat().to_pandas()
        df.drop(columns=["soma_joinid"], inplace=True)
        df["corpora_asset_h5ad_uri"] = df.dataset_h5ad_path.map(lambda p: uricat(assets_path, p))
        datasets = Dataset.from_dataframe(df)
        return datasets


def validate_manifest_contents(assets_path: str, datasets: List[Dataset]) -> bool:
    """Confirm contents of manifest are correct."""
    for d in datasets:
        p = pathlib.Path(uricat(assets_path, d.dataset_h5ad_path))
        assert p.exists() and p.is_file(), f"{d.dataset_h5ad_path} is missing from the census"
        assert str(p).endswith(".h5ad"), "Expected only H5AD assets"

    return True


def validate_directory_structure(soma_path: str, assets_path: str) -> bool:
    """Verify that the entire census is a single directory tree"""
    assert soma_path.startswith(assets_path.rsplit("/", maxsplit=1)[0])
    assert os.path.exists(soma_path) and os.path.exists(assets_path)
    assert soma_path.endswith("soma") and assets_path.endswith("h5ads")
    return True


def validate(
    args: argparse.Namespace, soma_path: str, assets_path: str, experiment_builders: List[ExperimentBuilder]
) -> bool:
    """
    Validate that the "census" matches the datasets and experiment builder spec.

    Will raise if validation fails. Returns True on success.
    """
    logging.info("Validation start")
<<<<<<< HEAD
    assert validate_directory_structure(soma_path, assets_path)
=======
    assert soma_path.startswith(assets_path.rsplit("/", maxsplit=1)[0])
    assert os.path.exists(soma_path) and os.path.exists(assets_path)

    # HACK: experiment_uri is only initialized in create(), which is only called if census is built before calling
    # the validator; fails in validator-only mode
    # TODO: This should be handled more elegantly, say, by initializing
    #  in the ExperimentBuilder constructor. https://github.com/chanzuckerberg/cell-census/issues/179
    for eb in experiment_builders:
        if not eb.build_completed:
            eb.experiment_uri = f"{soma_path}/{CENSUS_DATA_NAME}/{eb.name}"

    assert soma_path.endswith("soma") and assets_path.endswith("h5ads")
>>>>>>> 85bf654e
    assert validate_all_soma_objects_exist(soma_path, experiment_builders)

    datasets = load_datasets_from_census(assets_path, soma_path)
    assert validate_manifest_contents(assets_path, datasets)

    assert validate_axis_dataframes(assets_path, soma_path, datasets, experiment_builders, args)
    assert validate_X_layers(assets_path, datasets, experiment_builders, args)
    logging.info("Validation finished (success)")
    return True<|MERGE_RESOLUTION|>--- conflicted
+++ resolved
@@ -68,7 +68,6 @@
         |   +-- homo_sapiens: soma.Experiment
         |   +-- mus_musculus: soma.Experiment
     """
-<<<<<<< HEAD
     error_tiledb_group = "tiledb_group's children are not relative"
     error_layer_fragment = "Layer has not been fully consolidated & vacuumed"
 
@@ -80,88 +79,6 @@
     )
     assert "created_on" in census.metadata and datetime.fromisoformat(census.metadata["created_on"])
     assert "git_commit_sha" in census.metadata
-
-    with tiledb.Group(census.uri) as census_group:
-        for name in [CENSUS_INFO_NAME, CENSUS_DATA_NAME]:
-            assert name in census
-            assert census[name].soma_type == "SOMACollection"
-            assert census[name].exists()
-            assert census_group.is_relative(name)
-
-    census_info = census[CENSUS_INFO_NAME]
-    with tiledb.Group(census_info.uri) as census_info_group:
-        for name in [CENSUS_DATASETS_NAME, CENSUS_SUMMARY_NAME, CENSUS_SUMMARY_CELL_COUNTS_NAME]:
-            assert name in census_info, f"`{name}` missing from census_info"
-            assert census_info[name].soma_type == "SOMADataFrame"
-            assert census_info[name].exists()
-            assert census_info_group.is_relative(name)
-
-    # verify required dataset fields are set
-    census_info[CENSUS_DATASETS_NAME]
-    df: pd.DataFrame = census_info[CENSUS_DATASETS_NAME].read().concat().to_pandas()
-    assert not all(df["collection_id"].isin([""]))
-    assert not all(df["collection_name"].isin([""]))
-    assert not all(df["collection_doi"].isin([""]))
-    assert not all(df["dataset_title"].isin([""]))
-
-    # verify soma_joinid
-    assert sorted(census_info[CENSUS_DATASETS_NAME].keys()) == sorted(CENSUS_DATASETS_COLUMNS + ["soma_joinid"])
-    assert sorted(census_info[CENSUS_SUMMARY_CELL_COUNTS_NAME].keys()) == sorted(
-        list(CENSUS_SUMMARY_CELL_COUNTS_COLUMNS) + ["soma_joinid"]
-    )
-    assert sorted(census_info[CENSUS_SUMMARY_NAME].keys()) == sorted(["label", "value", "soma_joinid"])
-
-    # there should be an experiment for each builder
-    census_data = census[CENSUS_DATA_NAME]
-    with tiledb.Group(census_data.uri) as census_data_group:
-        for eb in experiment_builders:
-            assert (
-                eb.name in census_data
-                and census_data[eb.name].exists()
-                and census_data[eb.name].soma_type == "SOMAExperiment"
-            )
-            assert census_data_group.is_relative(eb.name), error_tiledb_group
-            e = census_data[eb.name]
-            with tiledb.Group(e.uri) as e_group:
-                assert "obs" in e and e.obs.exists() and e.obs.soma_type == "SOMADataFrame"
-                assert len(tiledb.array_fragments(e.obs.uri)) == 1, error_layer_fragment
-                assert e_group.is_relative("obs"), error_tiledb_group
-                assert "ms" in e and e.ms.exists() and e.ms.soma_type == "SOMACollection"
-                assert e_group.is_relative("ms"), error_tiledb_group
-
-            # there should be a single measurement called 'RNA'
-            assert "RNA" in e.ms and e.ms["RNA"].exists() and e.ms["RNA"].soma_type == "SOMAMeasurement"
-            with tiledb.Group(e.ms.uri) as e_ms_group:
-                assert e_ms_group.is_relative("RNA"), error_tiledb_group
-
-            # The measurement should contain all X layers where n_obs > 0 (existence checked elsewhere)
-            rna = e.ms["RNA"]
-            with tiledb.Group(rna.uri) as rna_group:
-                assert "var" in rna and rna["var"].exists() and rna["var"].soma_type == "SOMADataFrame"
-                assert rna_group.is_relative("var"), error_tiledb_group
-                assert "X" in rna and rna["X"].exists() and rna["X"].soma_type == "SOMACollection"
-                assert rna_group.is_relative("X"), error_tiledb_group
-
-                with tiledb.Group(rna.X.uri) as x_group:
-                    for lyr in CENSUS_X_LAYERS:
-                        # layers only exist if there are cells in the measurement
-
-                        if lyr in rna.X:
-                            assert rna.X[lyr].exists() and rna.X[lyr].soma_type == "SOMASparseNDArray"
-                            assert len(tiledb.array_fragments(rna.X[lyr].uri)) == 1, error_layer_fragment
-                            assert x_group.is_relative(lyr), error_tiledb_group
-
-                # and a dataset presence matrix
-                # dataset presence only exists if there are cells in the measurement
-                if FEATURE_DATASET_PRESENCE_MATRIX_NAME in rna:
-                    assert rna[FEATURE_DATASET_PRESENCE_MATRIX_NAME].exists()
-                    assert rna[FEATURE_DATASET_PRESENCE_MATRIX_NAME].soma_type == "SOMASparseNDArray"
-                    # TODO(atolopko): validate 1) shape, 2) joinids exist in datsets and var
-                    assert rna_group.is_relative(FEATURE_DATASET_PRESENCE_MATRIX_NAME), error_tiledb_group
-                    assert (
-                        len(tiledb.array_fragments(rna[FEATURE_DATASET_PRESENCE_MATRIX_NAME].uri)) == 1
-                    ), error_layer_fragment
-=======
     with soma.Collection.open(soma_path, context=SOMA_TileDB_Context()) as census:
         assert census.soma_type == "SOMACollection"
         assert soma.Collection.exists(census.uri)
@@ -170,15 +87,19 @@
         assert datetime.fromisoformat(census.metadata["created_on"])
         assert "git_commit_sha" in census.metadata
 
-        for name in [CENSUS_INFO_NAME, CENSUS_DATA_NAME]:
-            assert soma.Collection.exists(census[name].uri)
-            assert census[name].soma_type == "SOMACollection"
+        with tiledb.Group(census.uri) as census_group:
+            for name in [CENSUS_INFO_NAME, CENSUS_DATA_NAME]:
+                assert soma.Collection.exists(census[name].uri)
+                assert census[name].soma_type == "SOMACollection"
+                assert census_group.is_relative(name), error_tiledb_group
 
         census_info = census[CENSUS_INFO_NAME]
-        for name in [CENSUS_DATASETS_NAME, CENSUS_SUMMARY_NAME, CENSUS_SUMMARY_CELL_COUNTS_NAME]:
-            assert name in census_info, f"`{name}` missing from census_info"
-            assert soma.DataFrame.exists(census_info[name].uri)
-            assert census_info[name].soma_type == "SOMADataFrame"
+        with tiledb.Group(census_info.uri) as census_info_group:
+            for name in [CENSUS_DATASETS_NAME, CENSUS_SUMMARY_NAME, CENSUS_SUMMARY_CELL_COUNTS_NAME]:
+                assert name in census_info, f"`{name}` missing from census_info"
+                assert soma.DataFrame.exists(census_info[name].uri)
+                assert census_info[name].soma_type == "SOMADataFrame"
+                assert census_info_group.is_relative(name), error_tiledb_group
 
         assert sorted(census_info[CENSUS_DATASETS_NAME].keys()) == sorted(CENSUS_DATASETS_COLUMNS + ["soma_joinid"])
         assert sorted(census_info[CENSUS_SUMMARY_CELL_COUNTS_NAME].keys()) == sorted(
@@ -186,43 +107,71 @@
         )
         assert sorted(census_info[CENSUS_SUMMARY_NAME].keys()) == sorted(["label", "value", "soma_joinid"])
 
+        # verify required dataset fields are set
+        census_info[CENSUS_DATASETS_NAME]
+        df: pd.DataFrame = census_info[CENSUS_DATASETS_NAME].read().concat().to_pandas()
+        assert not all(df["collection_id"].isin([""]))
+        assert not all(df["collection_name"].isin([""]))
+        assert not all(df["collection_doi"].isin([""]))
+        assert not all(df["dataset_title"].isin([""]))
+
         # there should be an experiment for each builder
         census_data = census[CENSUS_DATA_NAME]
-        for eb in experiment_builders:
-            assert soma.Experiment.exists(census_data[eb.name].uri)
-            assert census_data[eb.name].soma_type == "SOMAExperiment"
-
-            e = census_data[eb.name]
-            assert soma.DataFrame.exists(e.obs.uri)
-            assert e.obs.soma_type == "SOMADataFrame"
-            assert soma.Collection.exists(e.ms.uri)
-            assert e.ms.soma_type == "SOMACollection"
-
-            # there should be a single measurement called 'RNA'
-            assert soma.Measurement.exists(e.ms["RNA"].uri)
-            assert e.ms["RNA"].soma_type == "SOMAMeasurement"
-
-            # The measurement should contain all X layers where n_obs > 0 (existence checked elsewhere)
-            rna = e.ms["RNA"]
-            assert soma.DataFrame.exists(rna["var"].uri)
-            assert rna["var"].soma_type == "SOMADataFrame"
-            assert soma.Collection.exists(rna["X"].uri)
-            assert rna["X"].soma_type == "SOMACollection"
-            for lyr in CENSUS_X_LAYERS:
-                # layers only exist if there are cells in the measurement
-                if lyr in rna.X:
-                    assert soma.SparseNDArray.exists(rna.X[lyr].uri)
-                    assert rna.X[lyr].soma_type == "SOMASparseNDArray"
-
-            # and a dataset presence matrix
-            # dataset presence only exists if there are cells in the measurement
-            if eb.n_obs > 0:
-                assert soma.SparseNDArray.exists(rna[FEATURE_DATASET_PRESENCE_MATRIX_NAME].uri)
-                assert rna[FEATURE_DATASET_PRESENCE_MATRIX_NAME].soma_type == "SOMASparseNDArray"
-                assert sum([c.non_zero_length for c in rna["feature_dataset_presence_matrix"].read().coos()]) > 0
-                # TODO(atolopko): validate 1) shape, 2) joinids exist in datsets and var
->>>>>>> 85bf654e
-
+        with tiledb.Group(census_data.uri) as census_data_group:
+            for eb in experiment_builders:
+                assert soma.Experiment.exists(census_data[eb.name].uri)
+                assert census_data[eb.name].soma_type == "SOMAExperiment"
+                assert census_data[eb.name].exists()
+                assert census_data_group.is_relative(eb.name), error_tiledb_group
+
+                e = census_data[eb.name]
+                with tiledb.Group(e.uri) as e_group:
+                    assert soma.DataFrame.exists(e.obs.uri)
+                    assert e.obs.soma_type == "SOMADataFrame"
+                    assert len(tiledb.array_fragments(e.obs.uri)) == 1, error_layer_fragment
+                    assert e_group.is_relative("obs"), error_tiledb_group
+                    assert soma.Collection.exists(e.ms.uri)
+                    assert e.ms.soma_type == "SOMACollection"
+                    assert e_group.is_relative("ms"), error_tiledb_group
+
+                # there should be a single measurement called 'RNA'
+                assert soma.Measurement.exists(e.ms["RNA"].uri)
+                assert e.ms["RNA"].soma_type == "SOMAMeasurement"
+                with tiledb.Group(e.ms.uri) as e_ms_group:
+                    assert e_ms_group.is_relative("RNA"), error_tiledb_group
+
+                # The measurement should contain all X layers where n_obs > 0 (existence checked elsewhere)
+                rna = e.ms["RNA"]
+                with tiledb.Group(rna.uri) as rna_group:
+                    assert soma.DataFrame.exists(rna["var"].uri)
+                    assert rna["var"].soma_type == "SOMADataFrame"
+                    assert rna_group.is_relative("var"), error_tiledb_group
+                    assert soma.Collection.exists(rna["X"].uri)
+                    assert rna["X"].soma_type == "SOMACollection"
+                    assert rna_group.is_relative("X"), error_tiledb_group
+
+                    with tiledb.Group(rna.X.uri) as x_group:
+                        for lyr in CENSUS_X_LAYERS:
+                            # layers only exist if there are cells in the measurement
+                            if lyr in rna.X:
+                                assert soma.SparseNDArray.exists(rna.X[lyr].uri)
+                                assert rna.X[lyr].soma_type == "SOMASparseNDArray"
+                                assert len(tiledb.array_fragments(rna.X[lyr].uri)) == 1, error_layer_fragment
+                                assert x_group.is_relative(lyr), error_tiledb_group
+
+                    # and a dataset presence matrix
+                    # dataset presence only exists if there are cells in the measurement
+                    if eb.n_obs > 0:
+                        assert soma.SparseNDArray.exists(rna[FEATURE_DATASET_PRESENCE_MATRIX_NAME].uri)
+                        assert rna[FEATURE_DATASET_PRESENCE_MATRIX_NAME].soma_type == "SOMASparseNDArray"
+                        assert (
+                            sum([c.non_zero_length for c in rna["feature_dataset_presence_matrix"].read().coos()]) > 0
+                        )
+                        # TODO(atolopko): validate 1) shape, 2) joinids exist in datsets and var
+                        assert rna_group.is_relative(FEATURE_DATASET_PRESENCE_MATRIX_NAME), error_tiledb_group
+                        assert (
+                            len(tiledb.array_fragments(rna[FEATURE_DATASET_PRESENCE_MATRIX_NAME].uri)) == 1
+                        ), error_layer_fragment
         return True
 
 
@@ -561,11 +510,7 @@
     Will raise if validation fails. Returns True on success.
     """
     logging.info("Validation start")
-<<<<<<< HEAD
     assert validate_directory_structure(soma_path, assets_path)
-=======
-    assert soma_path.startswith(assets_path.rsplit("/", maxsplit=1)[0])
-    assert os.path.exists(soma_path) and os.path.exists(assets_path)
 
     # HACK: experiment_uri is only initialized in create(), which is only called if census is built before calling
     # the validator; fails in validator-only mode
@@ -576,7 +521,6 @@
             eb.experiment_uri = f"{soma_path}/{CENSUS_DATA_NAME}/{eb.name}"
 
     assert soma_path.endswith("soma") and assets_path.endswith("h5ads")
->>>>>>> 85bf654e
     assert validate_all_soma_objects_exist(soma_path, experiment_builders)
 
     datasets = load_datasets_from_census(assets_path, soma_path)
