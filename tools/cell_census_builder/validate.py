--- conflicted
+++ resolved
@@ -458,7 +458,6 @@
     logging.info("Validation start")
     assert soma_path.startswith(assets_path.rsplit("/", maxsplit=1)[0])
     assert os.path.exists(soma_path) and os.path.exists(assets_path)
-<<<<<<< HEAD
 
     # HACK: experiment_uri is only initialized in create(), which is only called if census is built before calling
     # the validator; fails in validator-only mode
@@ -468,9 +467,7 @@
         if not eb.build_completed:
             eb.experiment_uri = f"{soma_path}/{CENSUS_DATA_NAME}/{eb.name}"
 
-=======
     assert soma_path.endswith("soma") and assets_path.endswith("h5ads")
->>>>>>> 902d4a86
     assert validate_all_soma_objects_exist(soma_path, experiment_builders)
 
     datasets = load_datasets_from_census(assets_path, soma_path)
