--- conflicted
+++ resolved
@@ -32,13 +32,8 @@
         experiment_builders = make_experiment_builders()
         from types import SimpleNamespace
 
-<<<<<<< HEAD
         args = SimpleNamespace(multi_process=False, consolidate=True, build_tag="test_tag", max_workers=1, verbose=True)
-        return_value = build(args, soma_path, assets_path, experiment_builders)  # type: ignore
-=======
-        args = SimpleNamespace(multi_process=False, consolidate=False, build_tag="test_tag")
         return_value = build(args, soma_path, assets_path, experiment_builders)  # type: ignore[arg-type]
->>>>>>> 85bf654e
 
         # return_value = 0 means that the build succeeded
         assert return_value == 0
