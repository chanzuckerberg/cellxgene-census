# General unit tests for cell_census_builder. Intention is to add more fine-grained tests for builder.
from argparse import Namespace
import os
<<<<<<< HEAD
from tempfile import mkstemp, TemporaryDirectory
from unittest.mock import patch
=======
from tempfile import TemporaryDirectory
>>>>>>> 820fa06a

import pandas as pd
import pyarrow as pa
import tiledbsoma as soma
import unittest
import anndata

# from tools.cell_census_builder.__main__ import build, make_experiment_builders

<<<<<<< HEAD
import numpy as np
from api.python.cell_census.src import cell_census
=======
def test_unicode_support() -> None:
    """
    Regression test that unicode is supported correctly in tiledbsoma.
    This test is not strictly necessary, but it validates the requirements that Cell Census
    support unicode in DataFrame columns.
    """
    with TemporaryDirectory() as d:
        pd_df = pd.DataFrame(data={"value": ["Ünicode", "S̈upport"]}, columns=["value"])
        pd_df["soma_joinid"] = pd_df.index
        s_df = soma.DataFrame(uri=os.path.join(d, "unicode_support")).create(
            pa.Schema.from_pandas(pd_df, preserve_index=False), index_column_names=["soma_joinid"]
        )
        s_df.write(pa.Table.from_pandas(pd_df, preserve_index=False))
>>>>>>> 820fa06a

from tools.cell_census_builder.__main__ import build, make_experiment_builders
from tools.cell_census_builder.datasets import Dataset
from tools.cell_census_builder.globals import CENSUS_DATA_NAME, CENSUS_INFO_NAME, CENSUS_SUMMARY_CELL_COUNTS_NAME, CENSUS_X_LAYERS_PLATFORM_CONFIG
from tools.cell_census_builder.mp import process_initializer
from tools.cell_census_builder.util import uricat

<<<<<<< HEAD

class TestBuilder(unittest.TestCase):

    def generate_h5ad(self):
        X = np.random.randint(5, size=(4, 4))

        # Create obs
        obs_dataframe = pd.DataFrame(
            data={
                "cell_idx": pd.Series([1,2,3,4]),
                "cell_type_ontology_term_id": "CL:0000192",
                "assay_ontology_term_id": "EFO:0008720",
                "disease_ontology_term_id": "PATO:0000461",
                "organism_ontology_term_id": "NCBITaxon:9606", # TODO: add one that fails the filter
                "sex_ontology_term_id": "unknown",
                "tissue_ontology_term_id": "CL:0000192",
                "is_primary_data":  False,
                "self_reported_ethnicity_ontology_term_id": "na",
                "development_stage_ontology_term_id": "MmusDv:0000003",
                "donor_id": "donor_2",
                "suspension_type": "na",
                "assay": "test",
                "cell_type": "test",
                "development_stage": "test",
                "disease": "test",
                "self_reported_ethnicity": "test",
                "sex": "test",
                "tissue": "test",
                "organism": "test",
            }
        )
        obs = obs_dataframe

        # Create vars
        feature_name = pd.Series(data=["a", "b", "c", "d"])
        var_dataframe = pd.DataFrame(
            data={
                "feature_biotype": "gene",
                "feature_is_filtered": False,
                "feature_name": "ERCC-00002 (spike-in control)",
                "feature_reference": "NCBITaxon:9606",
            },
            index=feature_name,
        )
        var = var_dataframe

        # Create embeddings
        random_embedding = np.random.rand(4, 4)
        obsm = {"X_awesome_embedding": random_embedding}

        # Create uns corpora metadata
        uns = {}
        uns["batch_condition"] = np.array(["a", "b"], dtype="object")

        # Need to carefully set the corpora schema versions in order for tests to pass.
        uns["schema_version"] = "3.0.0"

        return anndata.AnnData(X=X, obs=obs, var=var, obsm=obsm, uns=uns)

    def setUp(self) -> None:

        self.td = TemporaryDirectory()

        self.assets_path = f"{self.td.name}/h5ads"
        os.mkdir(self.assets_path)
        self.soma_path = f"{self.td.name}/soma"
        os.mkdir(self.soma_path)

        first_h5ad = self.generate_h5ad()
        second_h5ad = self.generate_h5ad()

        first_h5ad_path = f"{self.assets_path}/first.h5ad"
        second_h5ad_path = f"{self.assets_path}/second.h5ad"

        first_h5ad.write_h5ad(first_h5ad_path)
        second_h5ad.write_h5ad(second_h5ad_path)

        self.datasets = [
            Dataset(dataset_id = "first_id", corpora_asset_h5ad_uri = "mock", dataset_h5ad_path=first_h5ad_path),
            Dataset(dataset_id = "second_id", corpora_asset_h5ad_uri = "mock", dataset_h5ad_path=second_h5ad_path)
        ]

        process_initializer()

        # The tile extent needs to be smaller than the default (2048) to work with the fixture
        CENSUS_X_LAYERS_PLATFORM_CONFIG["raw"]["tiledb"]["create"]["dims"]["soma_dim_0"]["tile"] = 2
        CENSUS_X_LAYERS_PLATFORM_CONFIG["raw"]["tiledb"]["create"]["dims"]["soma_dim_1"]["tile"] = 2

        return super().setUp()


    def tearDown(self) -> None:
        self.td.cleanup()
        return super().tearDown()

    def test_base_builder_creation(self):
        """
        Runs the builder, queries the census and performs a set of base assertions.
        """

        mock_prepare_file_system = patch("tools.cell_census_builder.__main__.prepare_file_system")
        mock_prepare_file_system.start()

        experiment_builders = make_experiment_builders(uricat(self.soma_path, CENSUS_DATA_NAME), [])
        with patch("tools.cell_census_builder.__main__.build_step1_get_source_assets") as m:
            m.return_value = self.datasets
            from types import SimpleNamespace
            args = SimpleNamespace(multi_process=False, consolidate=False, build_tag="test_tag")
            build(args, self.soma_path, self.assets_path, experiment_builders)

            # Query the census and do assertions
            census = cell_census.open_soma(uri=self.soma_path)
            
            # There are 8 cells in total (4 from the first and 4 from the second datasets). They all belong to homo_sapiens
            human_obs = census[CENSUS_DATA_NAME]["homo_sapiens"]["obs"].read().concat().to_pandas()
            self.assertEqual(human_obs.shape[0], 8)

            # mus_musculus should have 0 cells
            mouse_obs = census[CENSUS_DATA_NAME]["mus_musculus"]["obs"].read().concat().to_pandas()
            self.assertEqual(mouse_obs.shape[0], 0)

            # There are only 4 unique genes
            var = census[CENSUS_DATA_NAME]["homo_sapiens"]["ms"]["RNA"]["var"].read().concat().to_pandas()
            self.assertEqual(var.shape[0], 4)

            # There should be 2 datasets
            datasets = census[CENSUS_INFO_NAME]["datasets"].read().concat().to_pandas()
            self.assertEqual(datasets.shape[0], 2)
            self.assertEqual(list(datasets["dataset_id"]), ["first_id", "second_id"])

    def test_unicode_support(self):
        """
        Regression test that unicode is supported correctly in tiledbsoma.
        This test is not strictly necessary, but it validates the requirements that Cell Census
        support unicode in DataFrame columns.
        """
        with TemporaryDirectory() as d:
            pd_df = pd.DataFrame(data={'value': ["Ünicode", "S̈upport"]}, columns=['value'])
            pd_df['soma_joinid'] = pd_df.index
            s_df = soma.DataFrame(uri=os.path.join(d, "unicode_support")).\
                create(pa.Schema.from_pandas(pd_df, preserve_index=False), index_column_names=['soma_joinid'])
            s_df.write(pa.Table.from_pandas(pd_df, preserve_index=False))

            pd_df_in = soma.DataFrame(uri=os.path.join(d, "unicode_support")).read().concat().to_pandas()

            assert pd_df_in['value'].to_list() == ["Ünicode", "S̈upport"]





if __name__ == '__main__':
    unittest.main()
=======
        assert pd_df_in["value"].to_list() == ["Ünicode", "S̈upport"]
>>>>>>> 820fa06a
<|MERGE_RESOLUTION|>--- conflicted
+++ resolved
@@ -1,12 +1,7 @@
 # General unit tests for cell_census_builder. Intention is to add more fine-grained tests for builder.
-from argparse import Namespace
 import os
-<<<<<<< HEAD
-from tempfile import mkstemp, TemporaryDirectory
+from tempfile import TemporaryDirectory
 from unittest.mock import patch
-=======
-from tempfile import TemporaryDirectory
->>>>>>> 820fa06a
 
 import pandas as pd
 import pyarrow as pa
@@ -16,24 +11,8 @@
 
 # from tools.cell_census_builder.__main__ import build, make_experiment_builders
 
-<<<<<<< HEAD
 import numpy as np
 from api.python.cell_census.src import cell_census
-=======
-def test_unicode_support() -> None:
-    """
-    Regression test that unicode is supported correctly in tiledbsoma.
-    This test is not strictly necessary, but it validates the requirements that Cell Census
-    support unicode in DataFrame columns.
-    """
-    with TemporaryDirectory() as d:
-        pd_df = pd.DataFrame(data={"value": ["Ünicode", "S̈upport"]}, columns=["value"])
-        pd_df["soma_joinid"] = pd_df.index
-        s_df = soma.DataFrame(uri=os.path.join(d, "unicode_support")).create(
-            pa.Schema.from_pandas(pd_df, preserve_index=False), index_column_names=["soma_joinid"]
-        )
-        s_df.write(pa.Table.from_pandas(pd_df, preserve_index=False))
->>>>>>> 820fa06a
 
 from tools.cell_census_builder.__main__ import build, make_experiment_builders
 from tools.cell_census_builder.datasets import Dataset
@@ -41,7 +20,6 @@
 from tools.cell_census_builder.mp import process_initializer
 from tools.cell_census_builder.util import uricat
 
-<<<<<<< HEAD
 
 class TestBuilder(unittest.TestCase):
 
@@ -194,7 +172,4 @@
 
 
 if __name__ == '__main__':
-    unittest.main()
-=======
-        assert pd_df_in["value"].to_list() == ["Ünicode", "S̈upport"]
->>>>>>> 820fa06a
+    unittest.main()