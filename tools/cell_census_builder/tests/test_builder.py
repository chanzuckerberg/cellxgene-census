--- conflicted
+++ resolved
@@ -5,10 +5,7 @@
 
 import pandas as pd
 import pyarrow as pa
-<<<<<<< HEAD
-=======
 import tiledb
->>>>>>> 4485b645
 import tiledbsoma as soma
 
 from tools.cell_census_builder.__main__ import build, make_experiment_builders
@@ -33,35 +30,22 @@
         experiment_builders = make_experiment_builders(uricat(soma_path, CENSUS_DATA_NAME), [])  # type: ignore
         from types import SimpleNamespace
 
-<<<<<<< HEAD
         args = SimpleNamespace(multi_process=False, consolidate=True, build_tag="test_tag", max_workers=1, verbose=True)
-=======
-        args = SimpleNamespace(multi_process=False, consolidate=False, build_tag="test_tag")
->>>>>>> 4485b645
         return_value = build(args, soma_path, assets_path, experiment_builders)  # type: ignore
 
         # return_value = 0 means that the build succeeded
         assert return_value == 0
 
-<<<<<<< HEAD
-        # Query the census and do assertions
-        census = cell_census.open_soma(uri=soma_path)
-
-=======
->>>>>>> 4485b645
         # validate the cell_census
         return_value = validate(args, soma_path, assets_path, experiment_builders)  # type: ignore
         assert return_value is True
 
-<<<<<<< HEAD
-=======
         # Query the census and do assertions
         census = soma.Collection(
             uri=soma_path,
             context=soma.options.SOMATileDBContext(tiledb_ctx=tiledb.Ctx({"vfs.s3.region": "us-west-2"})),
         )
 
->>>>>>> 4485b645
         # There are 8 cells in total (4 from the first and 4 from the second datasets). They all belong to homo_sapiens
         human_obs = census[CENSUS_DATA_NAME]["homo_sapiens"]["obs"].read().concat().to_pandas()
         assert human_obs.shape[0] == 8
