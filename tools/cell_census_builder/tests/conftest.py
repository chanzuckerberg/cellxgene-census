--- conflicted
+++ resolved
@@ -27,15 +27,10 @@
 GENE_IDS = [["a", "b", "c"], ["a", "b", "d"]]
 
 
-<<<<<<< HEAD
 def get_h5ad(organism: Organism, gene_ids: list[str]) -> anndata.AnnData:
     cells = 4
     genes = 3
-    X = np.random.randint(5, size=(cells, genes))
-=======
-def get_h5ad(organism: Organism) -> anndata.AnnData:
-    X = np.random.randint(5, size=(4, 4)).astype(np.float32)
->>>>>>> d0927af6
+    X = np.random.randint(5, size=(cells, genes)).astype(np.float32)
     # The builder only supports sparse matrices
     X = sparse.csr_matrix(X)
 
