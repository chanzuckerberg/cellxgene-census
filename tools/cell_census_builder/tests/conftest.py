import os
import pathlib
from typing import List

import anndata
import attrs
import numpy as np
import pandas as pd
import pytest
from _pytest.monkeypatch import MonkeyPatch
from scipy import sparse

from tools.cell_census_builder.datasets import Dataset
from tools.cell_census_builder.globals import (
    CENSUS_X_LAYERS_PLATFORM_CONFIG,
)
from tools.cell_census_builder.mp import process_initializer


@attrs.define(frozen=True)
class Organism:
    name: str
    organism_ontology_term_id: str


ORGANISMS = [Organism("homo_sapiens", "NCBITaxon:9606"), Organism("mus_musculus", "NCBITaxon:10090")]


def get_h5ad(organism: Organism) -> anndata.AnnData:
    X = np.random.randint(5, size=(4, 4))
    # The builder only supports sparse matrices
    X = sparse.csr_matrix(X)

    # Create obs
    obs_dataframe = pd.DataFrame(
        data={
            "cell_idx": pd.Series([1, 2, 3, 4]),
            "cell_type_ontology_term_id": "CL:0000192",
            "assay_ontology_term_id": "EFO:0008720",
            "disease_ontology_term_id": "PATO:0000461",
            "organism_ontology_term_id": organism.organism_ontology_term_id,
            "sex_ontology_term_id": "unknown",
            "tissue_ontology_term_id": "CL:0000192",
            "is_primary_data": False,
            "self_reported_ethnicity_ontology_term_id": "na",
            "development_stage_ontology_term_id": "MmusDv:0000003",
            "donor_id": "donor_2",
            "suspension_type": "na",
            "assay": "test",
            "cell_type": "test",
            "development_stage": "test",
            "disease": "test",
            "self_reported_ethnicity": "test",
            "sex": "test",
            "tissue": "test",
            "organism": "test",
        }
    )
    obs = obs_dataframe

    # Create vars
    feature_name = pd.Series(data=[f"{organism.name}_{g}" for g in ["a", "b", "c", "d"]])
    var_dataframe = pd.DataFrame(
        data={
            "feature_biotype": "gene",
            "feature_is_filtered": False,
            "feature_name": "ERCC-00002 (spike-in control)",
            "feature_reference": organism.organism_ontology_term_id,
        },
        index=feature_name,
    )
    var = var_dataframe

    # Create embeddings
    random_embedding = np.random.rand(4, 4)
    obsm = {"X_awesome_embedding": random_embedding}

    # Create uns corpora metadata
    uns = {}
    uns["batch_condition"] = np.array(["a", "b"], dtype="object")

    # Need to carefully set the corpora schema versions in order for tests to pass.
    uns["schema_version"] = "3.0.0"  # type: ignore

    return anndata.AnnData(X=X, obs=obs, var=var, obsm=obsm, uns=uns)


@pytest.fixture
def assets_path(tmp_path: pathlib.Path) -> str:
    assets_path = f"{tmp_path}/h5ads"
    os.mkdir(assets_path)
    return assets_path


@pytest.fixture
def soma_path(tmp_path: pathlib.Path) -> str:
    soma_path = f"{tmp_path}/soma"
    os.mkdir(soma_path)
    return soma_path


@pytest.fixture
def datasets(assets_path: str) -> List[Dataset]:
<<<<<<< HEAD
    first_h5ad = h5ad()
    second_h5ad = h5ad()

    first_h5ad_path = f"{assets_path}/first.h5ad"
    second_h5ad_path = f"{assets_path}/second.h5ad"

    first_h5ad.write_h5ad(first_h5ad_path)
    second_h5ad.write_h5ad(second_h5ad_path)

    return [
        Dataset(
            dataset_id="first_id",
            dataset_title="title1",
            collection_id="1",
            collection_name="collection 1",
            collection_doi="doi1",
            corpora_asset_h5ad_uri="mock",
            dataset_h5ad_path=first_h5ad_path,
        ),
        Dataset(
            dataset_id="second_id",
            dataset_title="title2",
            collection_id="2",
            collection_name="collection 2",
            collection_doi="doi2",
            corpora_asset_h5ad_uri="mock",
            dataset_h5ad_path=second_h5ad_path,
        ),
    ]
=======
    datasets = []
    for organism in ORGANISMS:
        for dataset_id in range(2):
            h5ad = get_h5ad(organism)
            h5ad_path = f"{assets_path}/{organism.name}_{dataset_id}.h5ad"
            h5ad.write_h5ad(h5ad_path)
            datasets.append(
                Dataset(
                    dataset_id=f"{organism.name}_{dataset_id}",
                    corpora_asset_h5ad_uri="mock",
                    dataset_h5ad_path=h5ad_path,
                ),
            )

    return datasets
>>>>>>> 85bf654e


@pytest.fixture()
def setup(monkeypatch: MonkeyPatch) -> None:
    process_initializer()
    monkeypatch.setitem(
        CENSUS_X_LAYERS_PLATFORM_CONFIG["raw"]["tiledb"]["create"]["dims"]["soma_dim_0"], "tile", 2  # type: ignore
    )
    monkeypatch.setitem(
        CENSUS_X_LAYERS_PLATFORM_CONFIG["raw"]["tiledb"]["create"]["dims"]["soma_dim_1"], "tile", 2  # type: ignore
    )<|MERGE_RESOLUTION|>--- conflicted
+++ resolved
@@ -101,37 +101,6 @@
 
 @pytest.fixture
 def datasets(assets_path: str) -> List[Dataset]:
-<<<<<<< HEAD
-    first_h5ad = h5ad()
-    second_h5ad = h5ad()
-
-    first_h5ad_path = f"{assets_path}/first.h5ad"
-    second_h5ad_path = f"{assets_path}/second.h5ad"
-
-    first_h5ad.write_h5ad(first_h5ad_path)
-    second_h5ad.write_h5ad(second_h5ad_path)
-
-    return [
-        Dataset(
-            dataset_id="first_id",
-            dataset_title="title1",
-            collection_id="1",
-            collection_name="collection 1",
-            collection_doi="doi1",
-            corpora_asset_h5ad_uri="mock",
-            dataset_h5ad_path=first_h5ad_path,
-        ),
-        Dataset(
-            dataset_id="second_id",
-            dataset_title="title2",
-            collection_id="2",
-            collection_name="collection 2",
-            collection_doi="doi2",
-            corpora_asset_h5ad_uri="mock",
-            dataset_h5ad_path=second_h5ad_path,
-        ),
-    ]
-=======
     datasets = []
     for organism in ORGANISMS:
         for dataset_id in range(2):
@@ -141,13 +110,16 @@
             datasets.append(
                 Dataset(
                     dataset_id=f"{organism.name}_{dataset_id}",
+                    dataset_title=f"title_{organism.name}",
+                    collection_id=f"id_{organism.name}",
+                    collection_name=f"collection_{organism.name}",
+                    collection_doi=f"doi_{organism.name}",
                     corpora_asset_h5ad_uri="mock",
                     dataset_h5ad_path=h5ad_path,
                 ),
             )
 
     return datasets
->>>>>>> 85bf654e
 
 
 @pytest.fixture()
