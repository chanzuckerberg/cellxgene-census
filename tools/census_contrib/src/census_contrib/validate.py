--- conflicted
+++ resolved
@@ -25,7 +25,7 @@
 
 1. Embedding shape must be (O, M), where O is the domain of the associated Census experiment
 axis (obs or var) dataframe, and M is user defined (e.g., for a 2D UMAP, M would be 2).
-2. All dim0 values in the embedding must be a legal soma_joinid in the corresponding Census 
+2. All dim0 values in the embedding must be a legal soma_joinid in the corresponding Census
 experiment axis
 3. An embedding must have at least one (1) cell embedded
 4. Embedding data type must be float32 and coordinates must be int64
@@ -52,13 +52,7 @@
 
 
 def validate_embedding(config: Config, uri: str) -> None:
-<<<<<<< HEAD
-    """
-    Validate an embedding saved as a SOMASparseNDArray, e.g., obsm/varm-like. Raises on invalid
-    """
-=======
     """Validate an embedding saved as a SOMASparseNDArray, e.g., obsm-like. Raises on invalid."""
->>>>>>> aa0459dd
     logger.info(f"Validating {uri}")
     metadata = config.metadata
     axis_joinids, _ = get_axis_soma_joinids(config)
@@ -118,13 +112,8 @@
             )
 
 
-<<<<<<< HEAD
-def _validate_shape(shape: Tuple[int, ...], config: Config) -> None:
+def _validate_shape(shape: tuple[int, ...], config: Config) -> None:
     _, axis_shape = get_axis_soma_joinids(config)
-=======
-def _validate_shape(shape: tuple[int, ...], config: Config) -> None:
-    _, obs_shape = get_obs_soma_joinids(config)
->>>>>>> aa0459dd
 
     if len(shape) != 2:
         raise ValueError("Embedding must be 2D")
